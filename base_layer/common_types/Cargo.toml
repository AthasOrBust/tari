[package]
name = "tari_common_types"
authors = ["The Tari Development Community"]
description = "Tari cryptocurrency common types"
license = "BSD-3-Clause"
<<<<<<< HEAD
version = "1.0.0-dan.5"
=======
version = "1.0.0-pre.11a"
>>>>>>> 0d661260
edition = "2018"

[dependencies]
tari_crypto = { version = "0.20" }
tari_utilities = { version = "0.7" }
<<<<<<< HEAD
tari_common = {  path = "../../common" }
=======
tari_common = {  path = "../../common", version = "1.0.0-pre.11a" }
>>>>>>> 0d661260


chacha20poly1305 = "0.10.1"
borsh = "1.2"
digest = "0.10"
newtype-ops = "0.1"
once_cell = "1.8.0"
rand = "0.8"
serde = { version = "1.0.106", features = ["derive"] }
strum = "0.22"
strum_macros = "0.22"
thiserror = "1.0.29"
base64 = "0.21.0"
blake2 = "0.10"
primitive-types = { version = "0.12", features = ["serde"] }

[package.metadata.cargo-machete]
ignored = ["strum", "strum_macros"] # this is so we can run cargo machete without getting false positive about macro dependancies<|MERGE_RESOLUTION|>--- conflicted
+++ resolved
@@ -3,21 +3,13 @@
 authors = ["The Tari Development Community"]
 description = "Tari cryptocurrency common types"
 license = "BSD-3-Clause"
-<<<<<<< HEAD
 version = "1.0.0-dan.5"
-=======
-version = "1.0.0-pre.11a"
->>>>>>> 0d661260
 edition = "2018"
 
 [dependencies]
 tari_crypto = { version = "0.20" }
 tari_utilities = { version = "0.7" }
-<<<<<<< HEAD
-tari_common = {  path = "../../common" }
-=======
 tari_common = {  path = "../../common", version = "1.0.0-pre.11a" }
->>>>>>> 0d661260
 
 
 chacha20poly1305 = "0.10.1"
