--- conflicted
+++ resolved
@@ -6,12 +6,8 @@
 homepage = "https://tari.com"
 readme = "README.md"
 license = "BSD-3-Clause"
-<<<<<<< HEAD
-version = "0.50.0-hotfix.1"
-=======
-version = "0.52.0-rc.0"
+version = "0.52.0"
 
->>>>>>> 3e702d16
 edition = "2018"
 
 [features]
@@ -59,11 +55,7 @@
 lmdb-zero = "0.4.4"
 log = "0.4"
 log-mdc = "0.1.0"
-<<<<<<< HEAD
-monero = { git = "https://github.com/monero-rs/monero-rs.git", version = "0.18" , features = ["serde-crate"], optional = true }
-=======
 monero = { version = "0.18", features = ["serde-crate"], optional = true }
->>>>>>> 3e702d16
 newtype-ops = "0.1.4"
 num-traits = "0.2.15"
 num-derive = "0.3.3"
