// Copyright 2019, The Tari Project
//
// Redistribution and use in source and binary forms, with or without modification, are permitted provided that the
// following conditions are met:
//
// 1. Redistributions of source code must retain the above copyright notice, this list of conditions and the following
// disclaimer.
//
// 2. Redistributions in binary form must reproduce the above copyright notice, this list of conditions and the
// following disclaimer in the documentation and/or other materials provided with the distribution.
//
// 3. Neither the name of the copyright holder nor the names of its contributors may be used to endorse or promote
// products derived from this software without specific prior written permission.
//
// THIS SOFTWARE IS PROVIDED BY THE COPYRIGHT HOLDERS AND CONTRIBUTORS "AS IS" AND ANY EXPRESS OR IMPLIED WARRANTIES,
// INCLUDING, BUT NOT LIMITED TO, THE IMPLIED WARRANTIES OF MERCHANTABILITY AND FITNESS FOR A PARTICULAR PURPOSE ARE
// DISCLAIMED. IN NO EVENT SHALL THE COPYRIGHT HOLDER OR CONTRIBUTORS BE LIABLE FOR ANY DIRECT, INDIRECT, INCIDENTAL,
// SPECIAL, EXEMPLARY, OR CONSEQUENTIAL DAMAGES (INCLUDING, BUT NOT LIMITED TO, PROCUREMENT OF SUBSTITUTE GOODS OR
// SERVICES; LOSS OF USE, DATA, OR PROFITS; OR BUSINESS INTERRUPTION) HOWEVER CAUSED AND ON ANY THEORY OF LIABILITY,
// WHETHER IN CONTRACT, STRICT LIABILITY, OR TORT (INCLUDING NEGLIGENCE OR OTHERWISE) ARISING IN ANY WAY OUT OF THE
// USE OF THIS SOFTWARE, EVEN IF ADVISED OF THE POSSIBILITY OF SUCH DAMAGE.

use std::convert::{TryFrom, TryInto};

use primitive_types::U256;
use tari_common_types::{chain_metadata::ChainMetadata, types::FixedHash};

use crate::proto::base_node as proto;

const ACCUMULATED_DIFFICULTY_BYTE_SIZE: usize = 32;
impl TryFrom<proto::ChainMetadata> for ChainMetadata {
    type Error = String;

    fn try_from(metadata: proto::ChainMetadata) -> Result<Self, Self::Error> {
        if metadata.accumulated_difficulty.len() != ACCUMULATED_DIFFICULTY_BYTE_SIZE {
            return Err(format!(
                "Invalid accumulated difficulty byte length. {} was expected but the actual length was {}",
                ACCUMULATED_DIFFICULTY_BYTE_SIZE,
                metadata.accumulated_difficulty.len()
            ));
        }

        let accumulated_difficulty = U256::from_big_endian(&metadata.accumulated_difficulty);
        let best_block_height = metadata.best_block_height;

        let pruning_horizon = if metadata.pruned_height == 0 {
            metadata.pruned_height
        } else {
            best_block_height.saturating_sub(metadata.pruned_height)
        };

        if metadata.best_block_hash.is_empty() {
            return Err("Best block is missing".to_string());
        }
        let hash: FixedHash = metadata
            .best_block_hash
            .try_into()
            .map_err(|e| format!("Malformed best block: {}", e))?;
<<<<<<< HEAD
        Ok(ChainMetadata::new(
=======
        ChainMetadata::new(
>>>>>>> 0d661260
            best_block_height,
            hash,
            pruning_horizon,
            metadata.pruned_height,
            accumulated_difficulty,
            metadata.timestamp,
        )
        .map_err(|e| e.to_string())
    }
}

impl From<ChainMetadata> for proto::ChainMetadata {
    fn from(metadata: ChainMetadata) -> Self {
        let mut accumulated_difficulty = [0u8; ACCUMULATED_DIFFICULTY_BYTE_SIZE];
        metadata
            .accumulated_difficulty()
            .to_big_endian(&mut accumulated_difficulty);
        Self {
            best_block_height: metadata.best_block_height(),
            best_block_hash: metadata.best_block_hash().to_vec(),
            pruned_height: metadata.pruned_height(),
            accumulated_difficulty: accumulated_difficulty.to_vec(),
            timestamp: metadata.timestamp(),
        }
    }
}

impl proto::ChainMetadata {
    pub fn best_block_height(&self) -> u64 {
        self.best_block_height
    }
}<|MERGE_RESOLUTION|>--- conflicted
+++ resolved
@@ -56,11 +56,7 @@
             .best_block_hash
             .try_into()
             .map_err(|e| format!("Malformed best block: {}", e))?;
-<<<<<<< HEAD
-        Ok(ChainMetadata::new(
-=======
         ChainMetadata::new(
->>>>>>> 0d661260
             best_block_height,
             hash,
             pruning_horizon,
