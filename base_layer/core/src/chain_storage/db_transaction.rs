--- conflicted
+++ resolved
@@ -448,13 +448,9 @@
             SetPrunedHeight { height, .. } => write!(f, "Set pruned height to {}", height),
             DeleteHeader(height) => write!(f, "Delete header at height: {}", height),
             DeleteOrphan(hash) => write!(f, "Delete orphan with hash: {}", hash),
-<<<<<<< HEAD
-            InsertBadBlock { hash, height } => write!(f, "Insert bad block #{} {}", height, hash),
-=======
             InsertBadBlock { hash, height, reason } => {
                 write!(f, "Insert bad block #{} {} for {}", height, hash, reason)
             },
->>>>>>> 0d661260
             SetHorizonData { .. } => write!(f, "Set horizon data"),
             InsertReorg { .. } => write!(f, "Insert reorg"),
             ClearAllReorgs => write!(f, "Clear all reorgs"),
