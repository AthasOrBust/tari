--- conflicted
+++ resolved
@@ -904,10 +904,7 @@
         )?;
         let mut smt = self.fetch_tip_smt()?;
 
-<<<<<<< HEAD
         self.delete_block_inputs_outputs(write_txn, block_hash.as_slice(), height, &mut smt)?;
-=======
-        self.delete_block_inputs_outputs(write_txn, block_hash.as_slice(), &mut smt)?;
 
         let new_tip_header = self.fetch_chain_header_by_height(prev_height)?;
         let root = FixedHash::try_from(smt.hash().as_slice())?;
@@ -922,8 +919,6 @@
                 "Deleting block, new smt root did not match expected smt root".to_string(),
             ));
         }
-
->>>>>>> 0d661260
         self.insert_tip_smt(write_txn, &smt)?;
         self.delete_block_kernels(write_txn, block_hash.as_slice())?;
 
