--- conflicted
+++ resolved
@@ -266,11 +266,7 @@
                     .into(),
             ));
         } else {
-<<<<<<< HEAD
-            // Block has bee added
-=======
             // block has been added
->>>>>>> ffb987a7
         }
         if config.cleanup_orphans_at_startup {
             match blockchain_db.cleanup_all_orphans() {
