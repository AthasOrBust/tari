--- conflicted
+++ resolved
@@ -29,11 +29,6 @@
 };
 
 use crate::{
-<<<<<<< HEAD
-    blocks::genesis_block::*,
-    chain_storage::{ChainBlock, ChainStorageError},
-=======
->>>>>>> 9bd47609
     consensus::{
         emission::{Emission, EmissionSchedule},
         ConsensusConstants,
@@ -73,29 +68,15 @@
     /// Returns the genesis block for the selected network.
     #[cfg(feature = "base_node")]
     pub fn get_genesis_block(&self) -> ChainBlock {
-<<<<<<< HEAD
-        match self.inner.network.as_network() {
-            Network::MainNet => get_mainnet_genesis_block(),
-            Network::Ridcully => get_ridcully_genesis_block(),
-            Network::Stibbons => unimplemented!(),
-            Network::Weatherwax => get_weatherwax_genesis_block(),
-=======
         use crate::blocks::genesis_block::get_genesis_block;
         let network = self.inner.network.as_network();
         match network {
->>>>>>> 9bd47609
             Network::LocalNet => self
                 .inner
                 .gen_block
                 .clone()
-<<<<<<< HEAD
-                .unwrap_or_else(get_weatherwax_genesis_block),
-            Network::Igor => get_igor_genesis_block(),
-            Network::Dibbler => get_dibbler_genesis_block(),
-=======
                 .unwrap_or_else(|| get_genesis_block(network)),
             _ => get_genesis_block(network),
->>>>>>> 9bd47609
         }
     }
 
