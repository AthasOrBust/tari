// Copyright 2019. The Tari Project
//
// Redistribution and use in source and binary forms, with or without modification, are permitted provided that the
// following conditions are met:
//
// 1. Redistributions of source code must retain the above copyright notice, this list of conditions and the following
// disclaimer.
//
// 2. Redistributions in binary form must reproduce the above copyright notice, this list of conditions and the
// following disclaimer in the documentation and/or other materials provided with the distribution.
//
// 3. Neither the name of the copyright holder nor the names of its contributors may be used to endorse or promote
// products derived from this software without specific prior written permission.
//
// THIS SOFTWARE IS PROVIDED BY THE COPYRIGHT HOLDERS AND CONTRIBUTORS "AS IS" AND ANY EXPRESS OR IMPLIED WARRANTIES,
// INCLUDING, BUT NOT LIMITED TO, THE IMPLIED WARRANTIES OF MERCHANTABILITY AND FITNESS FOR A PARTICULAR PURPOSE ARE
// DISCLAIMED. IN NO EVENT SHALL THE COPYRIGHT HOLDER OR CONTRIBUTORS BE LIABLE FOR ANY DIRECT, INDIRECT, INCIDENTAL,
// SPECIAL, EXEMPLARY, OR CONSEQUENTIAL DAMAGES (INCLUDING, BUT NOT LIMITED TO, PROCUREMENT OF SUBSTITUTE GOODS OR
// SERVICES; LOSS OF USE, DATA, OR PROFITS; OR BUSINESS INTERRUPTION) HOWEVER CAUSED AND ON ANY THEORY OF LIABILITY,
// WHETHER IN CONTRACT, STRICT LIABILITY, OR TORT (INCLUDING NEGLIGENCE OR OTHERWISE) ARISING IN ANY WAY OUT OF THE
// USE OF THIS SOFTWARE, EVEN IF ADVISED OF THE POSSIBILITY OF SUCH DAMAGE.

use std::sync::Arc;

use rand::rngs::OsRng;
use tari_common::configuration::Network;
use tari_common_sqlite::{error::SqliteStorageError, sqlite_connection_pool::PooledDbConnection};
use tari_common_types::types::{Commitment, PrivateKey, PublicKey, Signature};
use tari_crypto::keys::{PublicKey as PK, SecretKey};
use tari_key_manager::key_manager_service::{storage::sqlite_db::KeyManagerSqliteDatabase, KeyManagerInterface};
use tari_script::{inputs, script, ExecutionStack, TariScript};

use super::transaction_components::{TransactionInputVersion, TransactionOutputVersion};
use crate::{
    borsh::SerializedSize,
    consensus::ConsensusManager,
    covenants::Covenant,
    transactions::{
        crypto_factories::CryptoFactories,
        fee::Fee,
        key_manager::{
            create_memory_db_key_manager,
            MemoryDbKeyManager,
            TariKeyId,
            TransactionKeyManagerBranch,
            TransactionKeyManagerInterface,
            TransactionKeyManagerWrapper,
            TxoStage,
        },
        tari_amount::MicroMinotari,
        transaction_components::{
            KernelBuilder,
            KernelFeatures,
            OutputFeatures,
            RangeProofType,
            Transaction,
            TransactionKernel,
            TransactionKernelVersion,
            TransactionOutput,
            WalletOutput,
            WalletOutputBuilder,
        },
        transaction_protocol::{transaction_initializer::SenderTransactionInitializer, TransactionMetadata},
        weight::TransactionWeight,
        SenderTransactionProtocol,
    },
};

pub async fn create_test_input<
    TKeyManagerDbConnection: PooledDbConnection<Error = SqliteStorageError> + Clone + 'static,
>(
    amount: MicroMinotari,
    maturity: u64,
    key_manager: &TransactionKeyManagerWrapper<KeyManagerSqliteDatabase<TKeyManagerDbConnection>>,
<<<<<<< HEAD
=======
    coinbase_extra: Vec<u8>,
>>>>>>> 0d661260
) -> WalletOutput {
    let params = TestParams::new(key_manager).await;
    params
        .create_input(
            UtxoTestParams {
                value: amount,
                features: OutputFeatures {
                    maturity,
                    coinbase_extra,
                    ..Default::default()
                },
                ..Default::default()
            },
            key_manager,
        )
        .await
}

#[derive(Clone)]
pub struct TestParams {
    pub spend_key_id: TariKeyId,
    pub spend_key_pk: PublicKey,
    pub script_key_id: TariKeyId,
    pub script_key_pk: PublicKey,
    pub sender_offset_key_id: TariKeyId,
    pub sender_offset_key_pk: PublicKey,
    pub kernel_nonce_key_id: TariKeyId,
    pub kernel_nonce_key_pk: PublicKey,
    pub public_nonce_key_id: TariKeyId,
    pub public_nonce_key_pk: PublicKey,
    pub ephemeral_public_nonce_key_id: TariKeyId,
    pub ephemeral_public_nonce_key_pk: PublicKey,
    pub transaction_weight: TransactionWeight,
}

impl TestParams {
    pub async fn new<TKeyManagerDbConnection: PooledDbConnection<Error = SqliteStorageError> + Clone + 'static>(
        key_manager: &TransactionKeyManagerWrapper<KeyManagerSqliteDatabase<TKeyManagerDbConnection>>,
    ) -> TestParams {
        let (spend_key_id, spend_key_pk, script_key_id, script_key_pk) =
            key_manager.get_next_spend_and_script_key_ids().await.unwrap();
        let (sender_offset_key_id, sender_offset_key_pk) = key_manager
            .get_next_key(TransactionKeyManagerBranch::SenderOffset.get_branch_key())
            .await
            .unwrap();
        let (kernel_nonce_key_id, kernel_nonce_key_pk) = key_manager
            .get_next_key(TransactionKeyManagerBranch::KernelNonce.get_branch_key())
            .await
            .unwrap();
        let (public_nonce_key_id, public_nonce_key_pk) = key_manager
            .get_next_key(TransactionKeyManagerBranch::Nonce.get_branch_key())
            .await
            .unwrap();
        let (ephemeral_public_nonce_key_id, ephemeral_public_nonce_key_pk) = key_manager
            .get_next_key(TransactionKeyManagerBranch::Nonce.get_branch_key())
            .await
            .unwrap();

        Self {
            spend_key_id,
            spend_key_pk,
            script_key_id,
            script_key_pk,
            sender_offset_key_id,
            sender_offset_key_pk,
            kernel_nonce_key_id,
            kernel_nonce_key_pk,
            public_nonce_key_id,
            public_nonce_key_pk,
            ephemeral_public_nonce_key_id,
            ephemeral_public_nonce_key_pk,
            transaction_weight: TransactionWeight::v1(),
        }
    }

    pub fn fee(&self) -> Fee {
        Fee::new(self.transaction_weight)
    }

    pub async fn create_output<
        TKeyManagerDbConnection: PooledDbConnection<Error = SqliteStorageError> + Clone + 'static,
    >(
        &self,
        params: UtxoTestParams,
        key_manager: &TransactionKeyManagerWrapper<KeyManagerSqliteDatabase<TKeyManagerDbConnection>>,
    ) -> Result<WalletOutput, String> {
        let version = match params.output_version {
            Some(v) => v,
            None => TransactionOutputVersion::get_current_version(),
        };
        let input_data = params.input_data.unwrap_or_else(|| inputs!(self.script_key_pk.clone()));

        let output = WalletOutputBuilder::new(params.value, self.spend_key_id.clone())
            .with_features(params.features)
            .with_script(params.script.clone())
            .encrypt_data_for_recovery(key_manager, None)
            .await
            .unwrap()
            .with_input_data(input_data)
            .with_covenant(params.covenant)
            .with_version(version)
            .with_sender_offset_public_key(self.sender_offset_key_pk.clone())
            .with_script_key(self.script_key_id.clone())
            .with_minimum_value_promise(params.minimum_value_promise)
            .sign_as_sender_and_receiver(key_manager, &self.sender_offset_key_id)
            .await
            .unwrap()
            .try_build(key_manager)
            .await
            .unwrap();

        Ok(output)
    }

    /// Create a random transaction input for the given amount and maturity period. The input's wallet
    /// parameters are returned.
    pub async fn create_input<
        TKeyManagerDbConnection: PooledDbConnection<Error = SqliteStorageError> + Clone + 'static,
    >(
        &self,
        params: UtxoTestParams,
        key_manager: &TransactionKeyManagerWrapper<KeyManagerSqliteDatabase<TKeyManagerDbConnection>>,
    ) -> WalletOutput {
        self.create_output(params, key_manager).await.unwrap()
    }

    pub fn get_size_for_default_features_and_scripts(&self, num_outputs: usize) -> std::io::Result<usize> {
        let output_features = OutputFeatures { ..Default::default() };
        Ok(self.fee().weighting().round_up_features_and_scripts_size(
            script![Nop].get_serialized_size()? + output_features.get_serialized_size()?,
        ) * num_outputs)
    }
}

#[derive(Clone)]
pub struct UtxoTestParams {
    pub value: MicroMinotari,
    pub script: TariScript,
    pub features: OutputFeatures,
    pub input_data: Option<ExecutionStack>,
    pub covenant: Covenant,
    pub output_version: Option<TransactionOutputVersion>,
    pub minimum_value_promise: MicroMinotari,
}

impl UtxoTestParams {
    pub fn with_value(value: MicroMinotari) -> Self {
        Self {
            value,
            ..Default::default()
        }
    }
}

impl Default for UtxoTestParams {
    fn default() -> Self {
        Self {
            value: 10.into(),
            script: script![Nop],
            features: OutputFeatures::default(),
            input_data: None,
            covenant: Covenant::default(),
            output_version: None,
            minimum_value_promise: MicroMinotari::zero(),
        }
    }
}

/// A convenience struct for a set of public-private keys and a public-private nonce
pub struct TestKeySet {
    pub k: PrivateKey,
    pub pk: PublicKey,
    pub r: PrivateKey,
    pub pr: PublicKey,
}

/// Generate a new random key set. The key set includes
/// * a public-private keypair (k, pk)
/// * a public-private nonce keypair (r, pr)
pub fn generate_keys() -> TestKeySet {
    let _rng = rand::thread_rng();
    let (k, pk) = PublicKey::random_keypair(&mut OsRng);
    let (r, pr) = PublicKey::random_keypair(&mut OsRng);
    TestKeySet { k, pk, r, pr }
}

/// Generate a random transaction signature, returning the public key (excess) and the signature.
pub fn create_random_signature(
    fee: MicroMinotari,
    lock_height: u64,
    features: KernelFeatures,
) -> (PublicKey, Signature) {
    let (k, p) = PublicKey::random_keypair(&mut OsRng);
    (p, create_signature(k, fee, lock_height, features))
}

/// Generate a random transaction signature, returning the public key (excess) and the signature.
pub fn create_signature(k: PrivateKey, fee: MicroMinotari, lock_height: u64, features: KernelFeatures) -> Signature {
    let r = PrivateKey::random(&mut OsRng);
    let tx_meta = TransactionMetadata::new_with_features(fee, lock_height, features);
    let e = TransactionKernel::build_kernel_challenge_from_tx_meta(
        &TransactionKernelVersion::get_current_version(),
        &PublicKey::from_secret_key(&r),
        &PublicKey::from_secret_key(&k),
        &tx_meta,
    );
    Signature::sign_raw_uniform(&k, r, &e).unwrap()
}

/// Generate a random transaction signature given a key, returning the public key (excess) and the signature.
pub async fn create_random_signature_from_secret_key(
    key_manager: &MemoryDbKeyManager,
    secret_key_id: TariKeyId,
    fee: MicroMinotari,
    lock_height: u64,
    kernel_features: KernelFeatures,
    txo_type: TxoStage,
) -> (PublicKey, Signature) {
    let tx_meta = TransactionMetadata::new_with_features(fee, lock_height, kernel_features);
    let (nonce_id, total_nonce) = key_manager
        .get_next_key(TransactionKeyManagerBranch::KernelNonce.get_branch_key())
        .await
        .unwrap();
    let total_excess = key_manager.get_public_key_at_key_id(&secret_key_id).await.unwrap();
    let kernel_version = TransactionKernelVersion::get_current_version();
    let kernel_message = TransactionKernel::build_kernel_signature_message(
        &kernel_version,
        tx_meta.fee,
        tx_meta.lock_height,
        &tx_meta.kernel_features,
        &tx_meta.burn_commitment,
    );
    let kernel_signature = key_manager
        .get_partial_txo_kernel_signature(
            &secret_key_id,
            &nonce_id,
            &total_nonce,
            &total_excess,
            &kernel_version,
            &kernel_message,
            &kernel_features,
            txo_type,
        )
        .await
        .unwrap();
    (total_excess, kernel_signature)
}

pub fn create_consensus_manager() -> ConsensusManager {
    ConsensusManager::builder(Network::LocalNet).build().unwrap()
}

pub async fn create_coinbase_wallet_output(
    test_params: &TestParams,
    height: u64,
    extra: Option<Vec<u8>>,
    range_proof_type: RangeProofType,
) -> WalletOutput {
    let rules = create_consensus_manager();
    let key_manager = create_memory_db_key_manager();
    let constants = rules.consensus_constants(height);
    test_params
        .create_output(
            UtxoTestParams {
                value: rules.get_block_reward_at(height),
                features: OutputFeatures::create_coinbase(
                    height + constants.coinbase_min_maturity(),
                    extra,
                    range_proof_type,
                ),
                minimum_value_promise: if range_proof_type == RangeProofType::BulletProofPlus {
                    MicroMinotari(0)
                } else {
                    rules.get_block_reward_at(height)
                },
                ..Default::default()
            },
            &key_manager,
        )
        .await
        .unwrap()
}

pub async fn create_wallet_output_with_data<
    TKeyManagerDbConnection: PooledDbConnection<Error = SqliteStorageError> + Clone + 'static,
>(
    script: TariScript,
    output_features: OutputFeatures,
    test_params: &TestParams,
    value: MicroMinotari,
<<<<<<< HEAD
    key_manager: &MemoryDbKeyManager,
=======
    key_manager: &TransactionKeyManagerWrapper<KeyManagerSqliteDatabase<TKeyManagerDbConnection>>,
>>>>>>> 0d661260
) -> Result<WalletOutput, String> {
    test_params
        .create_output(
            UtxoTestParams {
                value,
                script,
                features: output_features,
                ..Default::default()
            },
            key_manager,
        )
        .await
}

/// The tx macro is a convenience wrapper around the [create_tx] function, making the arguments optional and explicit
/// via keywords.
#[macro_export]
macro_rules! tx {
  ($amount:expr, fee: $fee:expr, lock: $lock:expr, inputs: $n_in:expr, maturity: $mat:expr, outputs: $n_out:expr, features: $features:expr, $key_manager:expr) => {{
      use $crate::transactions::test_helpers::create_tx;
      create_tx($amount, $fee, $lock, $n_in, $mat, $n_out, $features, $key_manager).await
  }};
  ($amount:expr, fee: $fee:expr, lock: $lock:expr, inputs: $n_in:expr, maturity: $mat:expr, outputs: $n_out:expr, $key_manager:expr) => {{
    tx!($amount, fee: $fee, lock: $lock, inputs: $n_in, maturity: $mat, outputs: $n_out, features: Default::default(), $key_manager)
  }};

  ($amount:expr, fee: $fee:expr, lock: $lock:expr, inputs: $n_in:expr, outputs: $n_out:expr, $key_manager:expr) => {
    tx!($amount, fee: $fee, lock: $lock, inputs: $n_in, maturity: 0, outputs: $n_out, $key_manager)
  };

  ($amount:expr, fee: $fee:expr, inputs: $n_in:expr, outputs: $n_out:expr, features: $features:expr, $key_manager:expr) => {
    tx!($amount, fee: $fee, lock: 0, inputs: $n_in, maturity: 0, outputs: $n_out, features: $features, $key_manager)
  };

  ($amount:expr, fee: $fee:expr, inputs: $n_in:expr, outputs: $n_out:expr, $key_manager:expr) => {
    tx!($amount, fee: $fee, lock: 0, inputs: $n_in, maturity: 0, outputs: $n_out, $key_manager)
  };

  ($amount:expr, fee: $fee:expr, $key_manager:expr) => {
    tx!($amount, fee: $fee, lock: 0, inputs: 1, maturity: 0, outputs: 2, $key_manager)
  }
}

/// A utility macro to help make it easy to build transactions.
///
/// The full syntax allows maximum flexibility, but most arguments are optional with sane defaults
/// ```ignore
///   txn_schema!(from: inputs, to: outputs, fee: 50*uT, lock: 1250,
///     features: OutputFeatures { maturity: 1320, ..Default::default() },
///     input_version: TransactioInputVersion::get_current_version(),
///     output_version: TransactionOutputVersion::get_current_version()
///   );
///   txn_schema!(from: inputs, to: outputs, fee: 50*uT); // Uses default features, default versions and zero lock height
///   txn_schema!(from: inputs, to: outputs); // min fee of 25µT, zero lock height, default features and default versions
///   // as above, and transaction splits the first input in roughly half, returning remainder as change
///   txn_schema!(from: inputs);
/// ```
/// The output of this macro is intended to be used in [spend_utxos].
#[macro_export]
macro_rules! txn_schema {
    (from: $inputs:expr, to: $outputs:expr, fee: $fee:expr, lock: $lock:expr, features: $features:expr, input_version: $input_version:expr, output_version: $output_version:expr) => {{
        $crate::transactions::test_helpers::TransactionSchema {
            from: $inputs.clone(),
            to: $outputs.clone(),
            to_outputs: vec![],
            fee: $fee,
            lock_height: $lock,
            features: $features.clone(),
            script: tari_script::script![Nop],
            covenant: Default::default(),
            input_data: None,
            input_version: $input_version.clone(),
            output_version: $output_version.clone()
        }
    }};

    (from: $input:expr, to: $outputs:expr, fee: $fee:expr, lock: $lock:expr, features: $features:expr) => {{
        txn_schema!(
            from: $input,
            to:$outputs,
            fee:$fee,
            lock:$lock,
            features: $features.clone(),
            input_version: None,
            output_version: None
        )
    }};

    (from: $input:expr, to: $outputs:expr, features: $features:expr) => {{
        txn_schema!(
            from: $input,
            to:$outputs,
            fee: 5.into(),
            lock: 0,
            features: $features,
            input_version: None,
            output_version: None
        )
    }};

    (from: $input:expr, to: $outputs:expr, fee: $fee:expr) => {
        txn_schema!(
            from: $input,
            to:$outputs,
            fee:$fee,
            lock:0,
            features: $crate::transactions::transaction_components::OutputFeatures::default(),
            input_version: None,
            output_version: None
        )
    };

    (from: $input:expr, to: $outputs:expr) => {
        txn_schema!(from: $input, to:$outputs, fee: 5.into())
    };

    (from: $input:expr, to: $outputs:expr, input_version: $input_version:expr, output_version: $output_version:expr) => {
        txn_schema!(
            from: $input,
            to:$outputs,
            fee: 5.into(),
            lock:0,
            features: $crate::transactions::transaction_components::OutputFeatures::default(),
            input_version: Some($input_version),
            output_version: Some($output_version)
        )
    };

    // Spend inputs to ± half the first input value, with default fee and lock height
    (from: $input:expr) => {{
        let out_val = $input[0].value / 2u64;
        txn_schema!(from: $input, to: vec![out_val])
    }};
}

/// A convenience struct that holds plaintext versions of transactions
#[derive(Clone, Debug)]
pub struct TransactionSchema {
    pub from: Vec<WalletOutput>,
    pub to: Vec<MicroMinotari>,
    pub to_outputs: Vec<WalletOutput>,
    pub fee: MicroMinotari,
    pub lock_height: u64,
    pub features: OutputFeatures,
    pub script: TariScript,
    pub input_data: Option<ExecutionStack>,
    pub covenant: Covenant,
    pub input_version: Option<TransactionInputVersion>,
    pub output_version: Option<TransactionOutputVersion>,
}

/// Create an unconfirmed transaction for testing with a valid fee, unique access_sig, random inputs and outputs, the
/// transaction is only partially constructed
pub async fn create_tx(
    amount: MicroMinotari,
    fee_per_gram: MicroMinotari,
    lock_height: u64,
    input_count: usize,
    input_maturity: u64,
    output_count: usize,
    output_features: OutputFeatures,
    key_manager: &MemoryDbKeyManager,
) -> std::io::Result<(Transaction, Vec<WalletOutput>, Vec<WalletOutput>)> {
    let (inputs, outputs) = create_wallet_outputs(
        amount,
        input_count,
        input_maturity,
        output_count,
        fee_per_gram,
        &output_features,
        &script![Nop],
        &Default::default(),
        key_manager,
    )
    .await?;
    let tx = create_transaction_with(lock_height, fee_per_gram, inputs.clone(), outputs.clone(), key_manager).await;
    Ok((tx, inputs, outputs.into_iter().map(|(utxo, _)| utxo).collect()))
}

pub async fn create_wallet_outputs(
    amount: MicroMinotari,
    input_count: usize,
    input_maturity: u64,
    output_count: usize,
    fee_per_gram: MicroMinotari,
    output_features: &OutputFeatures,
    output_script: &TariScript,
    output_covenant: &Covenant,
    key_manager: &MemoryDbKeyManager,
) -> std::io::Result<(Vec<WalletOutput>, Vec<(WalletOutput, TariKeyId)>)> {
    let weighting = TransactionWeight::latest();
    // This is a best guess to not underestimate metadata size
    let output_features_and_scripts_size = weighting.round_up_features_and_scripts_size(
        output_features.get_serialized_size()? +
            output_script.get_serialized_size()? +
            output_covenant.get_serialized_size()?,
    ) * output_count;
    let estimated_fee = Fee::new(weighting).calculate(
        fee_per_gram,
        1,
        input_count,
        output_count,
        output_features_and_scripts_size,
    );
    let amount_per_output = (amount - estimated_fee) / output_count as u64;
    let amount_for_last_output = (amount - estimated_fee) - amount_per_output * (output_count as u64 - 1);

    let mut outputs = Vec::new();
    for i in 0..output_count {
        let output_amount = if i < output_count - 1 {
            amount_per_output
        } else {
            amount_for_last_output
        };
        let test_params = TestParams::new(key_manager).await;
        let sender_offset_key_id = test_params.sender_offset_key_id.clone();

        let output = test_params
            .create_output(
                UtxoTestParams {
                    value: output_amount,
                    covenant: output_covenant.clone(),
                    script: output_script.clone(),
                    features: output_features.clone(),
                    ..Default::default()
                },
                key_manager,
            )
            .await
            .unwrap();
        outputs.push((output, sender_offset_key_id));
    }

    let amount_per_input = amount / input_count as u64;
    let mut inputs = Vec::new();
    for i in 0..input_count {
        let mut params = UtxoTestParams {
            features: OutputFeatures {
                maturity: input_maturity,
                ..OutputFeatures::default()
            },
            ..Default::default()
        };
        if i == input_count - 1 {
            params.value = amount - amount_per_input * (input_count as u64 - 1);
        } else {
            params.value = amount_per_input;
        }

        let wallet_output = TestParams::new(key_manager)
            .await
            .create_input(params, key_manager)
            .await;
        inputs.push(wallet_output);
    }

    Ok((inputs, outputs))
}
/// Create an unconfirmed transaction for testing with a valid fee, unique excess_sig, random inputs and outputs, the
/// transaction is only partially constructed
pub async fn create_transaction_with(
    lock_height: u64,
    fee_per_gram: MicroMinotari,
    inputs: Vec<WalletOutput>,
    outputs: Vec<(WalletOutput, TariKeyId)>,
    key_manager: &MemoryDbKeyManager,
) -> Transaction {
    let rules = ConsensusManager::builder(Network::LocalNet).build().unwrap();
    let constants = rules.consensus_constants(0).clone();
    let mut stx_builder = SenderTransactionProtocol::builder(constants, key_manager.clone());
    let change = TestParams::new(key_manager).await;
    stx_builder
        .with_lock_height(lock_height)
        .with_fee_per_gram(fee_per_gram)
        .with_kernel_features(KernelFeatures::empty())
        .with_change_data(
            TariScript::default(),
            ExecutionStack::default(),
            change.script_key_id,
            change.spend_key_id,
            Covenant::default(),
        );
    for input in inputs {
        stx_builder.with_input(input).await.unwrap();
    }

    for (output, script_offset_key_id) in outputs {
        stx_builder.with_output(output, script_offset_key_id).await.unwrap();
    }

    let mut stx_protocol = stx_builder.build().await.unwrap();
    stx_protocol.finalize(key_manager).await.unwrap();

    stx_protocol.into_transaction().unwrap()
}

/// Spend the provided UTXOs to the given amounts. Change will be created with any outstanding amount.
/// You only need to provide the wallet outputs to spend. This function will calculate the commitment for you.
/// This is obviously less efficient, but is offered as a convenience.
/// The output features will be applied to every output
pub async fn spend_utxos(
    schema: TransactionSchema,
    key_manager: &MemoryDbKeyManager,
) -> (Transaction, Vec<WalletOutput>) {
    let (mut stx_protocol, outputs) = create_stx_protocol(schema, key_manager).await;
    stx_protocol.finalize(key_manager).await.unwrap();
    let txn = stx_protocol.get_transaction().unwrap().clone();
    (txn, outputs)
}

#[allow(clippy::too_many_lines)]
pub async fn create_stx_protocol(
    schema: TransactionSchema,
    key_manager: &MemoryDbKeyManager,
) -> (SenderTransactionProtocol, Vec<WalletOutput>) {
    let mut outputs = Vec::with_capacity(schema.to.len());
    let stx_builder = create_stx_protocol_internal(schema, key_manager, &mut outputs).await;

    let stx_protocol = stx_builder.build().await.unwrap();
    let change_output = stx_protocol.get_change_output().unwrap().unwrap();

    outputs.push(change_output);
    (stx_protocol, outputs)
}

#[allow(clippy::too_many_lines)]
pub async fn create_stx_protocol_internal(
    schema: TransactionSchema,
    key_manager: &MemoryDbKeyManager,
    outputs: &mut Vec<WalletOutput>,
) -> SenderTransactionInitializer<MemoryDbKeyManager> {
    let constants = ConsensusManager::builder(Network::LocalNet)
        .build()
        .unwrap()
        .consensus_constants(0)
        .clone();
    let mut stx_builder = SenderTransactionProtocol::builder(constants, key_manager.clone());
    let change = TestParams::new(key_manager).await;
    let script_public_key = key_manager
        .get_public_key_at_key_id(&change.script_key_id)
        .await
        .unwrap();
    stx_builder
        .with_lock_height(schema.lock_height)
        .with_fee_per_gram(schema.fee)
        .with_change_data(
            script!(PushPubKey(Box::new(script_public_key))),
            ExecutionStack::default(),
            change.script_key_id,
            change.spend_key_id,
            Covenant::default(),
        );

    for tx_input in &schema.from {
        stx_builder.with_input(tx_input.clone()).await.unwrap();
    }
    for val in schema.to {
        let (spending_key, _) = key_manager
            .get_next_key(TransactionKeyManagerBranch::CommitmentMask.get_branch_key())
            .await
            .unwrap();
        let (sender_offset_key_id, sender_offset_public_key) = key_manager
            .get_next_key(TransactionKeyManagerBranch::SenderOffset.get_branch_key())
            .await
            .unwrap();
        let (script_key_id, _) = key_manager
            .get_next_key(TransactionKeyManagerBranch::ScriptKey.get_branch_key())
            .await
            .unwrap();
        let script_public_key = key_manager.get_public_key_at_key_id(&script_key_id).await.unwrap();
        let input_data = match &schema.input_data {
            Some(data) => data.clone(),
            None => inputs!(script_public_key),
        };
        let version = match schema.output_version {
            Some(data) => data,
            None => TransactionOutputVersion::get_current_version(),
        };
        let output = WalletOutputBuilder::new(val, spending_key)
            .with_features(schema.features.clone())
            .with_script(schema.script.clone())
            .encrypt_data_for_recovery(key_manager, None)
            .await
            .unwrap()
            .with_input_data(input_data)
            .with_covenant(schema.covenant.clone())
            .with_version(version)
            .with_sender_offset_public_key(sender_offset_public_key)
            .with_script_key(script_key_id.clone())
            .sign_as_sender_and_receiver(key_manager, &sender_offset_key_id)
            .await
            .unwrap()
            .try_build(key_manager)
            .await
            .unwrap();

        outputs.push(output.clone());
        stx_builder.with_output(output, sender_offset_key_id).await.unwrap();
    }
    for mut utxo in schema.to_outputs {
        let (sender_offset_key_id, _) = key_manager
            .get_next_key(TransactionKeyManagerBranch::SenderOffset.get_branch_key())
            .await
            .unwrap();
        let metadata_message = TransactionOutput::metadata_signature_message(&utxo);
        utxo.metadata_signature = key_manager
            .get_metadata_signature(
                &utxo.spending_key_id,
                &utxo.value.into(),
                &sender_offset_key_id,
                &utxo.version,
                &metadata_message,
                utxo.features.range_proof_type,
            )
            .await
            .unwrap();

        stx_builder.with_output(utxo, sender_offset_key_id).await.unwrap();
    }

    stx_builder
}

pub async fn create_coinbase_kernel(
    spending_key_id: &TariKeyId,
    key_manager: &MemoryDbKeyManager,
) -> TransactionKernel {
    let kernel_version = TransactionKernelVersion::get_current_version();
    let kernel_features = KernelFeatures::COINBASE_KERNEL;
    let kernel_message =
        TransactionKernel::build_kernel_signature_message(&kernel_version, 0.into(), 0, &kernel_features, &None);
    let (public_nonce_id, public_nonce) = key_manager
        .get_next_key(TransactionKeyManagerBranch::KernelNonce.get_branch_key())
        .await
        .unwrap();
    let public_spend_key = key_manager.get_public_key_at_key_id(spending_key_id).await.unwrap();

    let kernel_signature = key_manager
        .get_partial_txo_kernel_signature(
            spending_key_id,
            &public_nonce_id,
            &public_nonce,
            &public_spend_key,
            &kernel_version,
            &kernel_message,
            &kernel_features,
            TxoStage::Output,
        )
        .await
        .unwrap();

    KernelBuilder::new()
        .with_features(kernel_features)
        .with_excess(&Commitment::from_public_key(&public_spend_key))
        .with_signature(kernel_signature)
        .build()
        .unwrap()
}

/// Create a transaction kernel with the given fee, using random keys to generate the signature
pub fn create_test_kernel(fee: MicroMinotari, lock_height: u64, features: KernelFeatures) -> TransactionKernel {
    let (excess, s) = create_random_signature(fee, lock_height, features);
    KernelBuilder::new()
        .with_fee(fee)
        .with_lock_height(lock_height)
        .with_features(features)
        .with_excess(&Commitment::from_public_key(&excess))
        .with_signature(s)
        .build()
        .unwrap()
}

/// Create a new UTXO for the specified value and return the output and spending key
pub async fn create_utxo(
    value: MicroMinotari,
    key_manager: &MemoryDbKeyManager,
    features: &OutputFeatures,
    script: &TariScript,
    covenant: &Covenant,
    minimum_value_promise: MicroMinotari,
) -> (TransactionOutput, TariKeyId, TariKeyId) {
    let (spending_key_id, _) = key_manager
        .get_next_key(TransactionKeyManagerBranch::CommitmentMask.get_branch_key())
        .await
        .unwrap();
    let encrypted_data = key_manager
        .encrypt_data_for_recovery(&spending_key_id, None, value.into())
        .await
        .unwrap();
    let (sender_offset_key_id, sender_offset_public_key) = key_manager
        .get_next_key(TransactionKeyManagerBranch::SenderOffset.get_branch_key())
        .await
        .unwrap();
    let metadata_message = TransactionOutput::metadata_signature_message_from_parts(
        &TransactionOutputVersion::get_current_version(),
        script,
        features,
        covenant,
        &encrypted_data,
        &minimum_value_promise,
    );
    let metadata_sig = key_manager
        .get_metadata_signature(
            &spending_key_id,
            &value.into(),
            &sender_offset_key_id,
            &TransactionOutputVersion::get_current_version(),
            &metadata_message,
            features.range_proof_type,
        )
        .await
        .unwrap();
    let commitment = key_manager
        .get_commitment(&spending_key_id, &value.into())
        .await
        .unwrap();
    let proof = if features.range_proof_type == RangeProofType::BulletProofPlus {
        Some(
            key_manager
                .construct_range_proof(&spending_key_id, value.into(), minimum_value_promise.into())
                .await
                .unwrap(),
        )
    } else {
        None
    };

    let utxo = TransactionOutput::new_current_version(
        features.clone(),
        commitment,
        proof,
        script.clone(),
        sender_offset_public_key,
        metadata_sig,
        covenant.clone(),
        encrypted_data,
        minimum_value_promise,
    );
    utxo.verify_range_proof(&CryptoFactories::default().range_proof)
        .unwrap();
    (utxo, spending_key_id, sender_offset_key_id)
}

pub async fn schema_to_transaction(
    txns: &[TransactionSchema],
    key_manager: &MemoryDbKeyManager,
) -> (Vec<Arc<Transaction>>, Vec<WalletOutput>) {
    let mut txs = Vec::new();
    let mut utxos = Vec::new();
    for schema in txns {
        let (txn, mut output) = spend_utxos(schema.clone(), key_manager).await;
        txs.push(Arc::new(txn));
        utxos.append(&mut output);
    }

    (txs, utxos)
}<|MERGE_RESOLUTION|>--- conflicted
+++ resolved
@@ -72,10 +72,7 @@
     amount: MicroMinotari,
     maturity: u64,
     key_manager: &TransactionKeyManagerWrapper<KeyManagerSqliteDatabase<TKeyManagerDbConnection>>,
-<<<<<<< HEAD
-=======
     coinbase_extra: Vec<u8>,
->>>>>>> 0d661260
 ) -> WalletOutput {
     let params = TestParams::new(key_manager).await;
     params
@@ -366,11 +363,7 @@
     output_features: OutputFeatures,
     test_params: &TestParams,
     value: MicroMinotari,
-<<<<<<< HEAD
-    key_manager: &MemoryDbKeyManager,
-=======
     key_manager: &TransactionKeyManagerWrapper<KeyManagerSqliteDatabase<TKeyManagerDbConnection>>,
->>>>>>> 0d661260
 ) -> Result<WalletOutput, String> {
     test_params
         .create_output(
