--- conflicted
+++ resolved
@@ -31,12 +31,4 @@
 
 #[macro_use]
 #[cfg(feature = "base_node")]
-<<<<<<< HEAD
-pub mod test_helpers;
-
-// Hash domain for all transaction-related hashes, including the script signature challenge, transaction hash and kernel
-// signature challenge
-hash_domain!(TransactionHashDomain, "com.tari.base_layer.core.transactions", 0);
-=======
-pub mod test_helpers;
->>>>>>> 0d661260
+pub mod test_helpers;