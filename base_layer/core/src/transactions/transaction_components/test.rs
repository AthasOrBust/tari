--- conflicted
+++ resolved
@@ -341,14 +341,11 @@
     #[cfg(tari_target_network_nextnet)]
     assert_eq!(
         &k.hash().to_hex(),
-<<<<<<< HEAD
-=======
         "22e39392dfeae9653c73437880be71e99f4b8a2b23289d54f57b8931deebfeed"
     );
     #[cfg(tari_target_network_testnet)]
     assert_eq!(
         &k.hash().to_hex(),
->>>>>>> 0d661260
         "ebc852fbac798c25ce497b416f69ec11a97e186aacaa10e2bb4ca5f5a0f197f2"
     )
 }
