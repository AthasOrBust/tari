[package]
name = "minotari_wallet"
authors = ["The Tari Development Community"]
description = "Tari cryptocurrency wallet library"
license = "BSD-3-Clause"
<<<<<<< HEAD
version = "0.50.0-rc.0"
=======
version = "0.51.0-pre.4"
>>>>>>> ffb987a7
edition = "2018"

[dependencies]
tari_core = { path = "../../base_layer/core",  default-features = false, features = ["transactions", "mempool_proto", "base_node_proto"] }
tari_common = { path = "../../common" }
tari_common_types = {  path = "../../base_layer/common_types" }
tari_comms = {  path = "../../comms/core" }
tari_comms_dht = {  path = "../../comms/dht" }
tari_crypto = { version = "0.18" }
tari_key_manager = {  path = "../key_manager", features = ["key_manager_service"] }
tari_p2p = {  path = "../p2p", features = ["auto-update"] }
tari_script = { path = "../../infrastructure/tari_script" }
tari_service_framework = {  path = "../service_framework" }
tari_shutdown = {  path = "../../infrastructure/shutdown" }
tari_common_sqlite = { path = "../../common_sqlite" }
tari_utilities = { version = "0.5" }
tari_contacts = { path = "../../base_layer/contacts" }

# Uncomment for tokio tracing via tokio-console (needs "tracing" features)
#console-subscriber = "0.1.3"
#tokio = { version = "1.20", features = ["sync", "macros", "tracing"] }
# Uncomment for normal use (non tokio-console tracing)
tokio = { version = "1.23", features = ["sync", "macros"] }

async-trait = "0.1.50"
argon2 = "0.4.1"
bincode = "1.3.1"
blake2 = "0.10"
borsh = "0.10"
sha2 = "0.10"
chrono = { version = "0.4.19", default-features = false, features = ["serde"] }
derivative = "2.2.0"
diesel = { version = "2.0.3", features = ["sqlite", "serde_json", "chrono", "64-column-tables"] }
diesel_migrations = "2.0.0"
digest = "0.10"
fs2 = "0.4.0"
futures = { version = "^0.3.1", features = ["compat", "std"] }
libsqlite3-sys = { version = "0.25.1", features = ["bundled"], optional = true }
log = "0.4.6"
rand = "0.8"
serde = { version = "1.0.89", features = ["derive"] }
serde_json = "1.0.39"
strum = "0.22"
strum_macros = "0.22"
tempfile = "3.1.0"
thiserror = "1.0.26"
tower = "0.4"
prost = "0.9"
itertools = "0.10.3"
chacha20poly1305 = "0.10.1"
zeroize = "1"

[build-dependencies]
tari_common = { path = "../../common", features = ["build", "static-application-info"] }

[dev-dependencies]
tari_p2p = {  path = "../p2p", features = ["test-mocks"] }
tari_comms_dht = {  path = "../../comms/dht", features = ["test-mocks"] }
tari_test_utils = {  path = "../../infrastructure/test_utils" }
tari_core = { path = "../../base_layer/core",  default-features = false, features = ["transactions", "mempool_proto", "base_node_proto", "base_node"] }
env_logger = "0.7.1"
prost = "0.9.0"

[features]
default=["bundled_sqlite"]
c_integration = []
bundled_sqlite = ["libsqlite3-sys"]

[package.metadata.cargo-machete]
ignored = ["libsqlite3-sys"] # this is so we can run cargo machete without getting false positive about macro dependancies<|MERGE_RESOLUTION|>--- conflicted
+++ resolved
@@ -3,11 +3,7 @@
 authors = ["The Tari Development Community"]
 description = "Tari cryptocurrency wallet library"
 license = "BSD-3-Clause"
-<<<<<<< HEAD
-version = "0.50.0-rc.0"
-=======
 version = "0.51.0-pre.4"
->>>>>>> ffb987a7
 edition = "2018"
 
 [dependencies]
