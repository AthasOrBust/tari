[package]
name = "minotari_wallet"
authors = ["The Tari Development Community"]
description = "Tari cryptocurrency wallet library"
license = "BSD-3-Clause"
<<<<<<< HEAD
version = "1.0.0-dan.5"
edition = "2018"

[dependencies]
tari_core = { path = "../../base_layer/core",  default-features = false, features = ["transactions", "mempool_proto", "base_node_proto"] }
tari_common = { path = "../../common" }
tari_common_types = {  path = "../../base_layer/common_types" }
tari_comms = {  path = "../../comms/core" }
tari_comms_dht = {  path = "../../comms/dht" }
tari_crypto = { version = "0.20" }
tari_key_manager = {  path = "../key_manager", features = ["key_manager_service"] }
tari_p2p = {  path = "../p2p", features = ["auto-update"] }
tari_script = { path = "../../infrastructure/tari_script" }
tari_service_framework = {  path = "../service_framework" }
tari_shutdown = {  path = "../../infrastructure/shutdown" }
tari_common_sqlite = { path = "../../common_sqlite" }
tari_utilities = { version = "0.7" }
tari_contacts = { path = "../../base_layer/contacts" }
=======
version = "1.0.0-pre.11a"
edition = "2018"

[dependencies]
tari_core = { path = "../../base_layer/core",  default-features = false, features = ["transactions", "mempool_proto", "base_node_proto"], version = "1.0.0-pre.11a" }
tari_common = { path = "../../common", version = "1.0.0-pre.11a" }
tari_common_types = {  path = "../../base_layer/common_types", version = "1.0.0-pre.11a" }
tari_comms = {  path = "../../comms/core", version = "1.0.0-pre.11a" }
tari_comms_dht = {  path = "../../comms/dht", version = "1.0.0-pre.11a" }
tari_crypto = { version = "0.20" }
tari_key_manager = {  path = "../key_manager", features = ["key_manager_service"], version = "1.0.0-pre.11a" }
tari_p2p = {  path = "../p2p", features = ["auto-update"], version = "1.0.0-pre.11a"}
tari_script = { path = "../../infrastructure/tari_script", version = "1.0.0-pre.11a" }
tari_service_framework = {  path = "../service_framework", version = "1.0.0-pre.11a" }
tari_shutdown = {  path = "../../infrastructure/shutdown", version = "1.0.0-pre.11a" }
tari_common_sqlite = { path = "../../common_sqlite", version = "1.0.0-pre.11a" }
tari_utilities = { version = "0.7" }
tari_contacts = { path = "../../base_layer/contacts", version = "1.0.0-pre.11a" }
>>>>>>> 0d661260

# Uncomment for tokio tracing via tokio-console (needs "tracing" features)
#console-subscriber = "0.1.3"
#tokio = { version = "1.36", features = ["sync", "macros", "tracing"] }
# Uncomment for normal use (non tokio-console tracing)
tokio = { version = "1.36", features = ["sync", "macros"] }

async-trait = "0.1.50"
argon2 = "0.4.1"
bincode = "1.3.1"
blake2 = "0.10"
borsh = "1.2"
sha2 = "0.10"
chrono = { version = "0.4.19", default-features = false, features = ["serde"] }
derivative = "2.2.0"
diesel = { version = "2.0.3", features = ["sqlite", "serde_json", "chrono", "64-column-tables"] }
diesel_migrations = "2.0.0"
digest = "0.10"
fs2 = "0.4.0"
futures = { version = "^0.3.1", features = ["compat", "std"] }
libsqlite3-sys = { version = "0.25.1", features = ["bundled"], optional = true }
log = "0.4.6"
rand = "0.8"
serde = { version = "1.0.89", features = ["derive"] }
serde_json = "1.0.39"
strum = "0.22"
strum_macros = "0.22"
tempfile = "3.1.0"
thiserror = "1.0.26"
tower = "0.4"
prost = "0.11.9"
itertools = "0.10.3"
chacha20poly1305 = "0.10.1"
zeroize = "1"

[build-dependencies]
tari_common = { path = "../../common", features = ["build", "static-application-info"], version = "1.0.0-pre.11a" }

[dev-dependencies]
tari_p2p = {  path = "../p2p", features = ["test-mocks"] }
tari_comms_dht = {  path = "../../comms/dht", features = ["test-mocks"] }
tari_test_utils = {  path = "../../infrastructure/test_utils" }
tari_core = { path = "../../base_layer/core",  default-features = false, features = ["transactions", "mempool_proto", "base_node_proto", "base_node"] }
env_logger = "0.7.1"
prost = "0.11.9"

[features]
default = ["bundled_sqlite"]
c_integration = []
bundled_sqlite = ["libsqlite3-sys"]

[package.metadata.cargo-machete]
ignored = ["libsqlite3-sys"] # this is so we can run cargo machete without getting false positive about macro dependancies<|MERGE_RESOLUTION|>--- conflicted
+++ resolved
@@ -3,27 +3,7 @@
 authors = ["The Tari Development Community"]
 description = "Tari cryptocurrency wallet library"
 license = "BSD-3-Clause"
-<<<<<<< HEAD
 version = "1.0.0-dan.5"
-edition = "2018"
-
-[dependencies]
-tari_core = { path = "../../base_layer/core",  default-features = false, features = ["transactions", "mempool_proto", "base_node_proto"] }
-tari_common = { path = "../../common" }
-tari_common_types = {  path = "../../base_layer/common_types" }
-tari_comms = {  path = "../../comms/core" }
-tari_comms_dht = {  path = "../../comms/dht" }
-tari_crypto = { version = "0.20" }
-tari_key_manager = {  path = "../key_manager", features = ["key_manager_service"] }
-tari_p2p = {  path = "../p2p", features = ["auto-update"] }
-tari_script = { path = "../../infrastructure/tari_script" }
-tari_service_framework = {  path = "../service_framework" }
-tari_shutdown = {  path = "../../infrastructure/shutdown" }
-tari_common_sqlite = { path = "../../common_sqlite" }
-tari_utilities = { version = "0.7" }
-tari_contacts = { path = "../../base_layer/contacts" }
-=======
-version = "1.0.0-pre.11a"
 edition = "2018"
 
 [dependencies]
@@ -41,7 +21,6 @@
 tari_common_sqlite = { path = "../../common_sqlite", version = "1.0.0-pre.11a" }
 tari_utilities = { version = "0.7" }
 tari_contacts = { path = "../../base_layer/contacts", version = "1.0.0-pre.11a" }
->>>>>>> 0d661260
 
 # Uncomment for tokio tracing via tokio-console (needs "tracing" features)
 #console-subscriber = "0.1.3"
