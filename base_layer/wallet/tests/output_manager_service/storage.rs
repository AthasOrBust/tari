--- conflicted
+++ resolved
@@ -26,18 +26,8 @@
 };
 use rand::{rngs::OsRng, RngCore};
 use tari_common_types::types::PrivateKey;
-<<<<<<< HEAD
-use tari_core::transactions::{
-    helpers::{create_unblinded_output, TestParams},
-    tari_amount::MicroTari,
-    transaction::OutputFeatures,
-    transaction_protocol::TxId,
-    CryptoFactories,
-};
-=======
 use tari_core::transactions::{tari_amount::MicroTari, CryptoFactories};
 use tari_crypto::keys::SecretKey;
->>>>>>> 43b20334
 use tari_wallet::output_manager_service::{
     error::OutputManagerStorageError,
     service::Balance,
@@ -127,25 +117,6 @@
         pending_txs.push(pending_tx);
     }
 
-<<<<<<< HEAD
-    let outputs = runtime.block_on(db.fetch_all_unspent_outputs()).unwrap();
-    assert_eq!(unspent_outputs, outputs);
-
-    let p_tx = runtime.block_on(db.fetch_all_pending_transaction_outputs()).unwrap();
-
-    for (k, v) in p_tx.iter() {
-        assert_eq!(v, pending_txs.iter().find(|i| &i.tx_id == k).unwrap());
-    }
-
-    assert_eq!(
-        runtime
-            .block_on(db.fetch_pending_transaction_outputs(pending_txs[0].tx_id))
-            .unwrap(),
-        pending_txs[0]
-    );
-
-=======
->>>>>>> 43b20334
     // Test balance calc
     let available_balance = unspent_outputs
         .iter()
@@ -191,37 +162,6 @@
         pending_outgoing_balance
     });
 
-<<<<<<< HEAD
-    let spent_outputs = runtime.block_on(db.fetch_spent_outputs()).unwrap();
-
-    assert!(!spent_outputs.is_empty());
-    assert_eq!(
-        spent_outputs
-            .iter()
-            .fold(MicroTari::from(0), |acc, x| acc + x.unblinded_output.value),
-        pending_txs[0]
-            .outputs_to_be_spent
-            .iter()
-            .fold(MicroTari::from(0), |acc, x| acc + x.unblinded_output.value)
-    );
-
-    let (_ti, uo_change) = make_input(
-        &mut OsRng.clone(),
-        MicroTari::from(100 + OsRng.next_u64() % 1000),
-        &factories.commitment,
-    );
-    let uo_change = DbUnblindedOutput::from_unblinded_output(uo_change, &factories).unwrap();
-    let outputs_to_encumber = vec![outputs[0].clone(), outputs[1].clone()];
-    let total_encumbered = outputs[0].clone().unblinded_output.value + outputs[1].clone().unblinded_output.value;
-    runtime
-        .block_on(db.encumber_outputs(2.into(), outputs_to_encumber, vec![uo_change.clone()]))
-        .unwrap();
-    runtime.block_on(db.confirm_encumbered_outputs(2.into())).unwrap();
-
-    available_balance -= total_encumbered;
-    pending_incoming_balance += uo_change.unblinded_output.value;
-    pending_outgoing_balance += total_encumbered;
-=======
     // Set first pending tx to mined but unconfirmed
     let mut mmr_pos = 0;
     for o in pending_txs[0].outputs_to_be_received.iter() {
@@ -235,40 +175,9 @@
             .block_on(db.mark_output_as_spent(o.hash.clone(), 3, vec![], false))
             .unwrap();
     }
->>>>>>> 43b20334
 
     // Balance shouldn't change
     let balance = runtime.block_on(db.get_balance(None)).unwrap();
-<<<<<<< HEAD
-    assert_eq!(balance, Balance {
-        available_balance,
-        time_locked_balance: None,
-        pending_incoming_balance,
-        pending_outgoing_balance
-    });
-
-    let (_ti, uo_incoming) = make_input(
-        &mut OsRng.clone(),
-        MicroTari::from(100 + OsRng.next_u64() % 1000),
-        &factories.commitment,
-    );
-    let output = create_unblinded_output(
-        TariScript::default(),
-        OutputFeatures::default(),
-        TestParams::new(),
-        uo_incoming.value,
-    );
-    runtime
-        .block_on(db.accept_incoming_pending_transaction(
-            5.into(),
-            DbUnblindedOutput::from_unblinded_output(output, &factories).unwrap(),
-            None,
-        ))
-        .unwrap();
-
-    pending_incoming_balance += uo_incoming.value;
-=======
->>>>>>> 43b20334
 
     assert_eq!(balance, Balance {
         available_balance,
@@ -459,21 +368,6 @@
     let backend = OutputManagerSqliteDatabase::new(connection, None);
     let db = OutputManagerDatabase::new(backend);
 
-<<<<<<< HEAD
-    // Add a pending tx
-    let mut available_balance = MicroTari(0);
-    let mut pending_tx = PendingTransactionOutputs {
-        tx_id: TxId::new_random(),
-        outputs_to_be_spent: vec![],
-        outputs_to_be_received: vec![],
-        timestamp: Utc::now().naive_utc() - ChronoDuration::from_std(Duration::from_millis(120_000_000)).unwrap(),
-        coinbase_block_height: None,
-    };
-    for i in 1..4 {
-        let (_ti, uo) = make_input(&mut OsRng, MicroTari::from(1000 * i), &factories.commitment);
-        available_balance += uo.value;
-        let uo = DbUnblindedOutput::from_unblinded_output(uo, &factories).unwrap();
-=======
     let mut unspent_outputs = Vec::new();
     for i in 0..5 {
         let (_ti, uo) = make_input(
@@ -483,7 +377,6 @@
         );
         let mut uo = DbUnblindedOutput::from_unblinded_output(uo, &factories).unwrap();
         uo.unblinded_output.features.maturity = i;
->>>>>>> 43b20334
         db.add_unspent_output(uo.clone()).await.unwrap();
         unspent_outputs.push(uo);
     }
@@ -550,16 +443,6 @@
     assert_eq!(outputs.len(), 1);
 
     // add a pending transaction with the same duplicate output
-<<<<<<< HEAD
-    let pending_tx = PendingTransactionOutputs {
-        tx_id: TxId::new_random(),
-        outputs_to_be_spent: vec![],
-        outputs_to_be_received: vec![uo],
-        timestamp: Utc::now().naive_utc() - ChronoDuration::from_std(Duration::from_millis(120_000_000)).unwrap(),
-        coinbase_block_height: None,
-    };
-=======
->>>>>>> 43b20334
 
     assert!(db.encumber_outputs(2, vec![], vec![uo.clone()]).await.is_err());
 
