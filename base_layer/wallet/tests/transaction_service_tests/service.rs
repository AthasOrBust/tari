// Copyright 2019. The Tari Project
//
// Redistribution and use in source and binary forms, with or without modification, are permitted provided that the
// following conditions are met:
//
// 1. Redistributions of source code must retain the above copyright notice, this list of conditions and the following
// disclaimer.
//
// 2. Redistributions in binary form must reproduce the above copyright notice, this list of conditions and the
// following disclaimer in the documentation and/or other materials provided with the distribution.
//
// 3. Neither the name of the copyright holder nor the names of its contributors may be used to endorse or promote
// products derived from this software without specific prior written permission.
//
// THIS SOFTWARE IS PROVIDED BY THE COPYRIGHT HOLDERS AND CONTRIBUTORS "AS IS" AND ANY EXPRESS OR IMPLIED WARRANTIES,
// INCLUDING, BUT NOT LIMITED TO, THE IMPLIED WARRANTIES OF MERCHANTABILITY AND FITNESS FOR A PARTICULAR PURPOSE ARE
// DISCLAIMED. IN NO EVENT SHALL THE COPYRIGHT HOLDER OR CONTRIBUTORS BE LIABLE FOR ANY DIRECT, INDIRECT, INCIDENTAL,
// SPECIAL, EXEMPLARY, OR CONSEQUENTIAL DAMAGES (INCLUDING, BUT NOT LIMITED TO, PROCUREMENT OF SUBSTITUTE GOODS OR
// SERVICES; LOSS OF USE, DATA, OR PROFITS; OR BUSINESS INTERRUPTION) HOWEVER CAUSED AND ON ANY THEORY OF LIABILITY,
// WHETHER IN CONTRACT, STRICT LIABILITY, OR TORT (INCLUDING NEGLIGENCE OR OTHERWISE) ARISING IN ANY WAY OUT OF THE
// USE OF THIS SOFTWARE, EVEN IF ADVISED OF THE POSSIBILITY OF SUCH DAMAGE.

use std::{
    convert::{TryFrom, TryInto},
    mem::size_of,
    path::Path,
    sync::Arc,
    time::Duration,
};

use blake2::Blake2b;
use chacha20poly1305::{Key, KeyInit, XChaCha20Poly1305};
use chrono::{Duration as ChronoDuration, Utc};
use digest::consts::U32;
use futures::{
    channel::{mpsc, mpsc::Sender},
    FutureExt,
    SinkExt,
};
use minotari_wallet::{
    base_node_service::{config::BaseNodeServiceConfig, handle::BaseNodeServiceHandle, BaseNodeServiceInitializer},
    connectivity_service::{
        create_wallet_connectivity_mock,
        WalletConnectivityHandle,
        WalletConnectivityInitializer,
        WalletConnectivityInterface,
        WalletConnectivityMock,
    },
    output_manager_service::{
        config::OutputManagerServiceConfig,
        handle::{OutputManagerEvent, OutputManagerHandle},
        service::OutputManagerService,
        storage::{
            database::{OutputManagerBackend, OutputManagerDatabase},
            models::KnownOneSidedPaymentScript,
            sqlite_db::{OutputManagerSqliteDatabase, ReceivedOutputInfoForBatch},
        },
        OutputManagerServiceInitializer,
        UtxoSelectionCriteria,
    },
    storage::{
        database::WalletDatabase,
        sqlite_db::wallet::WalletSqliteDatabase,
        sqlite_utilities::{run_migration_and_create_sqlite_connection, WalletDbConnection},
    },
    test_utils::{
        create_consensus_constants,
        make_wallet_database_connection,
        make_wallet_database_memory_connection,
        random_string,
    },
    transaction_service::{
        config::TransactionServiceConfig,
        error::TransactionServiceError,
        handle::{TransactionEvent, TransactionSendStatus, TransactionServiceHandle},
        service::TransactionService,
        storage::{
            database::{DbKeyValuePair, TransactionBackend, TransactionDatabase, WriteOperation},
            models::{CompletedTransaction, InboundTransaction, OutboundTransaction, WalletTransaction},
            sqlite_db::TransactionServiceSqliteDatabase,
        },
        TransactionServiceInitializer,
    },
    util::wallet_identity::WalletIdentity,
};
use prost::Message;
use rand::{rngs::OsRng, RngCore};
use tari_common_sqlite::connection::{DbConnection, DbConnectionUrl};
use tari_common_types::{
    chain_metadata::ChainMetadata,
    tari_address::TariAddress,
    transaction::{ImportStatus, TransactionDirection, TransactionStatus, TxId},
<<<<<<< HEAD
    types::{FixedHash, HashOutput, PrivateKey, PublicKey, Signature},
=======
    types::{FixedHash, PrivateKey, PublicKey, Signature},
    wallet_types::WalletType,
>>>>>>> 0d661260
};
use tari_comms::{
    message::EnvelopeBody,
    peer_manager::{NodeIdentity, PeerFeatures},
    protocol::{
        rpc,
        rpc::{mock::MockRpcServer, NamedProtocolService},
    },
    test_utils::node_identity::build_node_identity,
    types::CommsDHKE,
    CommsNode,
    PeerConnection,
};
use tari_comms_dht::outbound::mock::{
    create_outbound_service_mock,
    MockBehaviour,
    OutboundServiceMockState,
    ResponseType,
};
use tari_core::{
    base_node::{
        proto::wallet_rpc::{TxLocation, TxQueryResponse, TxSubmissionRejectionReason, TxSubmissionResponse},
        rpc::BaseNodeWalletRpcServer,
    },
    consensus::{ConsensusConstantsBuilder, ConsensusManager},
    covenants::Covenant,
    one_sided::shared_secret_to_output_encryption_key,
    proto::base_node as base_node_proto,
    transactions::{
        fee::Fee,
        key_manager::{
            create_memory_db_key_manager,
            MemoryDbKeyManager,
            TransactionKeyManagerInitializer,
            TransactionKeyManagerInterface,
        },
        tari_amount::*,
        test_helpers::{create_wallet_output_with_data, TestParams},
        transaction_components::{KernelBuilder, OutputFeatures, RangeProofType, Transaction},
        transaction_protocol::{
            proto::protocol as proto,
            recipient::RecipientSignedMessage,
            sender::TransactionSenderMessage,
            TransactionMetadata,
        },
        CryptoFactories,
        ReceiverTransactionProtocol,
        SenderTransactionProtocol,
    },
    ConfidentialOutputHasher,
};
use tari_crypto::{
    commitment::HomomorphicCommitmentFactory,
    extended_range_proof::{ExtendedRangeProofService, Statement},
    keys::{PublicKey as PK, SecretKey as SK},
    ristretto::bulletproofs_plus::RistrettoAggregatedPublicStatement,
};
use tari_key_manager::{
    cipher_seed::CipherSeed,
    key_manager_service::{storage::sqlite_db::KeyManagerSqliteDatabase, KeyId, KeyManagerInterface},
};
use tari_p2p::{comms_connector::pubsub_connector, domain_message::DomainMessage, Network};
use tari_script::{inputs, one_sided_payment_script, script, ExecutionStack};
use tari_service_framework::{reply_channel, RegisterHandle, StackBuilder};
use tari_shutdown::{Shutdown, ShutdownSignal};
use tari_test_utils::{comms_and_services::get_next_memory_address, random};
use tari_utilities::{ByteArray, SafePassword};
use tempfile::tempdir;
use tokio::{
    sync::{broadcast, broadcast::channel},
    task,
    time::sleep,
};

use crate::support::{
    base_node_service_mock::MockBaseNodeService,
    comms_and_services::{create_dummy_message, setup_comms_services},
    comms_rpc::{connect_rpc_client, BaseNodeWalletRpcMockService, BaseNodeWalletRpcMockState},
    utils::{create_wallet_output_from_sender_data, make_fake_input_from_copy, make_input},
};

async fn setup_transaction_service<P: AsRef<Path>>(
    node_identity: Arc<NodeIdentity>,
    peers: Vec<Arc<NodeIdentity>>,
    consensus_manager: ConsensusManager,
    factories: CryptoFactories,
    db_connection: WalletDbConnection,
    database_path: P,
    discovery_request_timeout: Duration,
    shutdown_signal: ShutdownSignal,
) -> (
    TransactionServiceHandle,
    OutputManagerHandle,
    CommsNode,
    WalletConnectivityHandle,
    MemoryDbKeyManager,
    OutputManagerSqliteDatabase,
) {
    let (publisher, subscription_factory) = pubsub_connector(100);
    let subscription_factory = Arc::new(subscription_factory);
    let (comms, dht) = setup_comms_services(
        node_identity.clone(),
        peers,
        publisher,
        database_path.as_ref().to_str().unwrap().to_owned(),
        discovery_request_timeout,
        shutdown_signal.clone(),
    )
    .await;

    let passphrase = SafePassword::from("My lovely secret passphrase");
    let db = WalletDatabase::new(WalletSqliteDatabase::new(db_connection.clone(), passphrase).unwrap());
    let metadata = ChainMetadata::new(std::i64::MAX as u64, FixedHash::zero(), 0, 0, 1.into(), 0).unwrap();

    db.set_chain_metadata(metadata).unwrap();

    let mut key = [0u8; size_of::<Key>()];
    OsRng.fill_bytes(&mut key);
    let key_ga = Key::from_slice(&key);
    let cipher = XChaCha20Poly1305::new(key_ga);

    let ts_backend = TransactionServiceSqliteDatabase::new(db_connection.clone(), cipher.clone());
    let oms_backend = OutputManagerSqliteDatabase::new(db_connection.clone());
    let wallet_identity = WalletIdentity::new(node_identity, Network::LocalNet);

    let connection = DbConnection::connect_url(&DbConnectionUrl::MemoryShared(random_string(8))).unwrap();
    let cipher = CipherSeed::new();
    let mut key = [0u8; size_of::<Key>()];
    OsRng.fill_bytes(&mut key);
    let key_ga = Key::from_slice(&key);
    let db_cipher = XChaCha20Poly1305::new(key_ga);
    let kms_backend = KeyManagerSqliteDatabase::init(connection, db_cipher);

    let handles = StackBuilder::new(shutdown_signal)
        .add_initializer(RegisterHandle::new(dht))
        .add_initializer(RegisterHandle::new(comms.connectivity()))
        .add_initializer(OutputManagerServiceInitializer::<
            OutputManagerSqliteDatabase,
            MemoryDbKeyManager,
        >::new(
            OutputManagerServiceConfig::default(),
            oms_backend.clone(),
            factories.clone(),
            Network::LocalNet.into(),
            wallet_identity.clone(),
        ))
        .add_initializer(TransactionKeyManagerInitializer::<KeyManagerSqliteDatabase<_>>::new(
            kms_backend,
            cipher,
            factories.clone(),
            WalletType::Software,
        ))
        .add_initializer(TransactionServiceInitializer::<_, _, MemoryDbKeyManager>::new(
            TransactionServiceConfig {
                broadcast_monitoring_timeout: Duration::from_secs(5),
                chain_monitoring_timeout: Duration::from_secs(5),
                low_power_polling_timeout: Duration::from_secs(20),
                num_confirmations_required: 0,
                ..Default::default()
            },
            subscription_factory,
            ts_backend,
            wallet_identity,
            consensus_manager,
            factories,
            db.clone(),
        ))
        .add_initializer(BaseNodeServiceInitializer::new(BaseNodeServiceConfig::default(), db))
        .add_initializer(WalletConnectivityInitializer::new(BaseNodeServiceConfig::default()))
        .build()
        .await
        .unwrap();

    let output_manager_handle = handles.expect_handle::<OutputManagerHandle>();
    let key_manager_handle = handles.expect_handle::<MemoryDbKeyManager>();
    let transaction_service_handle = handles.expect_handle::<TransactionServiceHandle>();
    let connectivity_service_handle = handles.expect_handle::<WalletConnectivityHandle>();

    (
        transaction_service_handle,
        output_manager_handle,
        comms,
        connectivity_service_handle,
        key_manager_handle,
        oms_backend,
    )
}

/// This struct holds a collection of interfaces that can be used in tests to interact with a Transaction Service that
/// is constructed without a comms layer, base node etc
pub struct TransactionServiceNoCommsInterface {
    transaction_service_handle: TransactionServiceHandle,
    output_manager_service_handle: OutputManagerHandle,
    key_manager_handle: MemoryDbKeyManager,
    outbound_service_mock_state: OutboundServiceMockState,
    transaction_send_message_channel:
        Sender<DomainMessage<Result<proto::TransactionSenderMessage, prost::DecodeError>>>,
    transaction_ack_message_channel: Sender<DomainMessage<Result<proto::RecipientSignedMessage, prost::DecodeError>>>,
    transaction_finalize_message_channel:
        Sender<DomainMessage<Result<proto::TransactionFinalizedMessage, prost::DecodeError>>>,
    _base_node_response_message_channel:
        Sender<DomainMessage<Result<base_node_proto::BaseNodeServiceResponse, prost::DecodeError>>>,
    transaction_cancelled_message_channel:
        Sender<DomainMessage<Result<proto::TransactionCancelledMessage, prost::DecodeError>>>,
    _shutdown: Shutdown,
    _mock_rpc_server: MockRpcServer<BaseNodeWalletRpcServer<BaseNodeWalletRpcMockService>>,
    base_node_identity: Arc<NodeIdentity>,
    base_node_rpc_mock_state: BaseNodeWalletRpcMockState,
    wallet_connectivity_service_mock: WalletConnectivityMock,
    _rpc_server_connection: PeerConnection,
    output_manager_service_event_publisher: broadcast::Sender<Arc<OutputManagerEvent>>,
    ts_db: TransactionServiceSqliteDatabase,
    oms_db: OutputManagerDatabase<OutputManagerSqliteDatabase>,
}

/// This utility function creates a Transaction service without using the Service Framework Stack and exposes all the
/// streams for testing purposes.
#[allow(clippy::type_complexity)]
async fn setup_transaction_service_no_comms(
    factories: CryptoFactories,
    db_connection: WalletDbConnection,
    config: Option<TransactionServiceConfig>,
) -> TransactionServiceNoCommsInterface {
    let (oms_request_sender, oms_request_receiver) = reply_channel::unbounded();

    let (output_manager_service_event_publisher, _) = broadcast::channel(200);
    let (outbound_message_requester, mock_outbound_service) = create_outbound_service_mock(100);

    let (ts_request_sender, ts_request_receiver) = reply_channel::unbounded();
    let (event_publisher, _) = channel(100);
    let transaction_service_handle = TransactionServiceHandle::new(ts_request_sender, event_publisher.clone());
    let (transaction_send_message_channel, tx_receiver) = mpsc::channel(20);
    let (transaction_ack_message_channel, tx_ack_receiver) = mpsc::channel(20);
    let (transaction_finalize_message_channel, tx_finalized_receiver) = mpsc::channel(20);
    let (base_node_response_message_channel, base_node_response_receiver) = mpsc::channel(20);
    let (transaction_cancelled_message_channel, tx_cancelled_receiver) = mpsc::channel(20);

    let outbound_service_mock_state = mock_outbound_service.get_state();
    task::spawn(mock_outbound_service.run());

    let service = BaseNodeWalletRpcMockService::new();
    let base_node_rpc_mock_state = service.get_state();

    let server = BaseNodeWalletRpcServer::new(service);
    let protocol_name = server.as_protocol_name();

    let node_identity = build_node_identity(PeerFeatures::COMMUNICATION_NODE);

    let mut mock_rpc_server = MockRpcServer::new(server, node_identity.clone());

    mock_rpc_server.serve();

    let mut wallet_connectivity_service_mock = create_wallet_connectivity_mock();

    let mut rpc_server_connection = mock_rpc_server
        .create_connection(node_identity.to_peer(), protocol_name.into())
        .await;

    wallet_connectivity_service_mock
        .set_base_node_wallet_rpc_client(connect_rpc_client(&mut rpc_server_connection).await);
    wallet_connectivity_service_mock.set_base_node(node_identity.to_peer());
    wallet_connectivity_service_mock.base_node_changed().await;

    let consensus_manager = ConsensusManager::builder(Network::LocalNet).build().unwrap();
    let constants = ConsensusConstantsBuilder::new(Network::LocalNet).build();

    let shutdown = Shutdown::new();

    let (sender, receiver_bns) = reply_channel::unbounded();
    let (base_node_service_event_publisher, _) = broadcast::channel(100);

    let base_node_service_handle = BaseNodeServiceHandle::new(sender, base_node_service_event_publisher);
    let mut mock_base_node_service = MockBaseNodeService::new(receiver_bns, shutdown.to_signal());
    mock_base_node_service.set_default_base_node_state();
    task::spawn(mock_base_node_service.run());

    let passphrase = SafePassword::from("My lovely secret passphrase");
    let wallet =
        WalletSqliteDatabase::new(db_connection.clone(), passphrase).expect("Should be able to create wallet database");
    let cipher = wallet.cipher();
    let wallet_db = WalletDatabase::new(wallet);

    let ts_service_db = TransactionServiceSqliteDatabase::new(db_connection.clone(), cipher.clone());
    let ts_db = TransactionDatabase::new(ts_service_db.clone());
    let key_manager = create_memory_db_key_manager();
    let oms_db = OutputManagerDatabase::new(OutputManagerSqliteDatabase::new(db_connection));
    let wallet_identity = WalletIdentity::new(node_identity.clone(), Network::LocalNet);
    let output_manager_service = OutputManagerService::new(
        OutputManagerServiceConfig::default(),
        oms_request_receiver,
        oms_db.clone(),
        output_manager_service_event_publisher.clone(),
        factories.clone(),
        constants,
        shutdown.to_signal(),
        base_node_service_handle.clone(),
        wallet_connectivity_service_mock.clone(),
        wallet_identity,
        key_manager.clone(),
    )
    .await
    .unwrap();

    let output_manager_service_handle =
        OutputManagerHandle::new(oms_request_sender, output_manager_service_event_publisher.clone());

    let test_config = config.unwrap_or(TransactionServiceConfig {
        broadcast_monitoring_timeout: Duration::from_secs(5),
        chain_monitoring_timeout: Duration::from_secs(5),
        direct_send_timeout: Duration::from_secs(5),
        broadcast_send_timeout: Duration::from_secs(5),
        low_power_polling_timeout: Duration::from_secs(6),
        transaction_resend_period: Duration::from_secs(200),
        resend_response_cooldown: Duration::from_secs(200),
        pending_transaction_cancellation_timeout: Duration::from_secs(300),
        transaction_mempool_resubmission_window: Duration::from_secs(2),
        max_tx_query_batch_size: 2,
        ..Default::default()
    });
    let wallet_identity = WalletIdentity::new(node_identity.clone(), Network::LocalNet);
    let ts_service = TransactionService::new(
        test_config,
        ts_db.clone(),
        wallet_db.clone(),
        ts_request_receiver,
        tx_receiver,
        tx_ack_receiver,
        tx_finalized_receiver,
        base_node_response_receiver,
        tx_cancelled_receiver,
        output_manager_service_handle.clone(),
        key_manager.clone(),
        outbound_message_requester,
        wallet_connectivity_service_mock.clone(),
        event_publisher,
        wallet_identity,
        consensus_manager,
        factories,
        shutdown.to_signal(),
        base_node_service_handle,
    );
    task::spawn(async move { output_manager_service.start().await.unwrap() });
    task::spawn(async move { ts_service.start().await.unwrap() });
    TransactionServiceNoCommsInterface {
        transaction_service_handle,
        output_manager_service_handle,
        key_manager_handle: key_manager,
        outbound_service_mock_state,
        transaction_send_message_channel,
        transaction_ack_message_channel,
        transaction_finalize_message_channel,
        _base_node_response_message_channel: base_node_response_message_channel,
        transaction_cancelled_message_channel,
        _shutdown: shutdown,
        _mock_rpc_server: mock_rpc_server,
        base_node_identity: node_identity,
        base_node_rpc_mock_state,
        wallet_connectivity_service_mock,
        _rpc_server_connection: rpc_server_connection,
        output_manager_service_event_publisher,
        ts_db: ts_service_db,
        oms_db,
    }
}

fn try_decode_sender_message(bytes: Vec<u8>) -> Option<TransactionSenderMessage> {
    let envelope_body = EnvelopeBody::decode(&mut bytes.as_slice()).unwrap();
    let tx_sender_msg = match envelope_body.decode_part::<proto::TransactionSenderMessage>(1) {
        Err(_) => return None,
        Ok(d) => match d {
            None => return None,
            Some(r) => r,
        },
    };

    match TransactionSenderMessage::try_from(tx_sender_msg) {
        Ok(msr) => Some(msr),
        Err(_) => None,
    }
}

// These are helpers functions to attempt to decode the various types of comms messages when using the Mock outbound
// service
fn try_decode_transaction_reply_message(bytes: Vec<u8>) -> Option<RecipientSignedMessage> {
    let envelope_body = EnvelopeBody::decode(&mut bytes.as_slice()).unwrap();
    let tx_reply_msg = match envelope_body.decode_part::<proto::RecipientSignedMessage>(1) {
        Err(_) => return None,
        Ok(d) => match d {
            None => return None,
            Some(r) => r,
        },
    };

    match RecipientSignedMessage::try_from(tx_reply_msg) {
        Ok(msr) => Some(msr),
        Err(_) => None,
    }
}

fn try_decode_finalized_transaction_message(bytes: Vec<u8>) -> Option<proto::TransactionFinalizedMessage> {
    let envelope_body = EnvelopeBody::decode(&mut bytes.as_slice()).unwrap();
    match envelope_body.decode_part::<proto::TransactionFinalizedMessage>(1) {
        Err(_) => None,
        Ok(d) => d,
    }
}

fn try_decode_transaction_cancelled_message(bytes: Vec<u8>) -> Option<proto::TransactionCancelledMessage> {
    let envelope_body = EnvelopeBody::decode(&mut bytes.as_slice()).unwrap();
    match envelope_body.decode_part::<proto::TransactionCancelledMessage>(1) {
        Err(_) => None,
        Ok(d) => d,
    }
}

#[tokio::test(flavor = "multi_thread", worker_threads = 1)]
async fn manage_single_transaction() {
    let network = Network::LocalNet;
    let consensus_manager = ConsensusManager::builder(network).build().unwrap();
    let factories = CryptoFactories::default();
    // Alice's parameters
    let alice_node_identity = Arc::new(NodeIdentity::random(
        &mut OsRng,
        get_next_memory_address(),
        PeerFeatures::COMMUNICATION_NODE,
    ));

    // Bob's parameters
    let bob_node_identity = Arc::new(NodeIdentity::random(
        &mut OsRng,
        get_next_memory_address(),
        PeerFeatures::COMMUNICATION_NODE,
    ));

    let base_node_identity = Arc::new(NodeIdentity::random(
        &mut OsRng,
        get_next_memory_address(),
        PeerFeatures::COMMUNICATION_NODE,
    ));

    log::info!(
        "manage_single_transaction: Alice: '{}', Bob: '{}', Base: '{}'",
        alice_node_identity.node_id().short_str(),
        bob_node_identity.node_id().short_str(),
        base_node_identity.node_id().short_str()
    );
    let temp_dir = tempdir().unwrap();
    let database_path = temp_dir.path().to_str().unwrap().to_string();
    let alice_connection = make_wallet_database_memory_connection();
    let bob_connection = make_wallet_database_memory_connection();

    let shutdown = Shutdown::new();
    let (mut alice_ts, mut alice_oms, _alice_comms, _alice_connectivity, alice_key_manager_handle, alice_db) =
        setup_transaction_service(
            alice_node_identity.clone(),
            vec![],
            consensus_manager.clone(),
            factories.clone(),
            alice_connection,
            database_path.clone(),
            Duration::from_secs(0),
            shutdown.to_signal(),
        )
        .await;

    let mut alice_event_stream = alice_ts.get_event_stream();

    sleep(Duration::from_secs(2)).await;

    let (mut bob_ts, mut bob_oms, bob_comms, _bob_connectivity, _bob_key_manager_handle, _bob_db) =
        setup_transaction_service(
            bob_node_identity.clone(),
            vec![alice_node_identity.clone()],
            consensus_manager,
            factories.clone(),
            bob_connection,
            database_path,
            Duration::from_secs(0),
            shutdown.to_signal(),
        )
        .await;

    let mut bob_event_stream = bob_ts.get_event_stream();

    let _peer_connection = bob_comms
        .connectivity()
        .dial_peer(alice_node_identity.node_id().clone())
        .await
        .unwrap();

    let value = MicroMinotari::from(1000);
    let uo1 = make_input(
        &mut OsRng,
        MicroMinotari(2500),
        &OutputFeatures::default(),
        &alice_key_manager_handle,
    )
    .await;
    let bob_address = TariAddress::new(bob_node_identity.public_key().clone(), network);
    assert!(alice_ts
        .send_transaction(
            bob_address.clone(),
            value,
            UtxoSelectionCriteria::default(),
            OutputFeatures::default(),
            MicroMinotari::from(4),
            "".to_string()
        )
        .await
        .is_err());

    alice_oms.add_output(uo1.clone(), None).await.unwrap();
    alice_db
<<<<<<< HEAD
        .mark_output_as_unspent(uo1.hash(&alice_key_manager_handle).await.unwrap())
=======
        .mark_outputs_as_unspent(vec![(uo1.hash(&alice_key_manager_handle).await.unwrap(), true)])
>>>>>>> 0d661260
        .unwrap();

    let message = "TAKE MAH MONEYS!".to_string();
    alice_ts
        .send_transaction(
            bob_address,
            value,
            UtxoSelectionCriteria::default(),
            OutputFeatures::default(),
            MicroMinotari::from(4),
            message,
        )
        .await
        .expect("Alice sending tx");

    let delay = sleep(Duration::from_secs(90));
    tokio::pin!(delay);
    let mut count = 0;
    loop {
        tokio::select! {
            _event = alice_event_stream.recv() => {
                println!("alice: {:?}", _event.as_ref().unwrap());
                count+=1;
                if count>=2 {
                    break;
                }
            },
            () = &mut delay => {
                break;
            },
        }
    }

    let mut tx_id = TxId::from(0u64);
    let delay = sleep(Duration::from_secs(90));
    tokio::pin!(delay);
    let mut finalized = 0;
    loop {
        tokio::select! {
            event = bob_event_stream.recv() => {
                if let TransactionEvent::ReceivedFinalizedTransaction(id) = &*event.unwrap() {
                    tx_id = *id;
                    finalized+=1;
                    break;
                }
            },
            () = &mut delay => {
                break;
            },
        }
    }
    assert_eq!(finalized, 1);

    assert!(bob_ts.get_completed_transaction(999u64.into()).await.is_err());

    let _bob_completed_tx = bob_ts
        .get_completed_transaction(tx_id)
        .await
        .expect("Could not find tx");

    assert_eq!(bob_oms.get_balance().await.unwrap().pending_incoming_balance, value);
}

#[tokio::test(flavor = "multi_thread", worker_threads = 1)]
async fn large_interactive_transaction() {
    let network = Network::LocalNet;
    let consensus_manager = ConsensusManager::builder(network).build().unwrap();
    let factories = CryptoFactories::default();

    // Alice's parameters
    let alice_node_identity = Arc::new(NodeIdentity::random(
        &mut OsRng,
        get_next_memory_address(),
        PeerFeatures::COMMUNICATION_NODE,
    ));

    // Bob's parameters
    let bob_node_identity = Arc::new(NodeIdentity::random(
        &mut OsRng,
        get_next_memory_address(),
        PeerFeatures::COMMUNICATION_NODE,
    ));

    let base_node_identity = Arc::new(NodeIdentity::random(
        &mut OsRng,
        get_next_memory_address(),
        PeerFeatures::COMMUNICATION_NODE,
    ));

    log::info!(
        "large_interactive_transaction: Alice: '{}', Bob: '{}', Base: '{}'",
        alice_node_identity.node_id().short_str(),
        bob_node_identity.node_id().short_str(),
        base_node_identity.node_id().short_str()
    );
    let temp_dir = tempdir().unwrap();
    let database_path = temp_dir.path().to_str().unwrap().to_string();
    let alice_connection = make_wallet_database_memory_connection();
    let bob_connection = make_wallet_database_memory_connection();

    // Alice sets up her Transaction Service
    let shutdown = Shutdown::new();
    let (mut alice_ts, mut alice_oms, _alice_comms, _alice_connectivity, alice_key_manager_handle, alice_db) =
        setup_transaction_service(
            alice_node_identity.clone(),
            vec![],
            consensus_manager.clone(),
            factories.clone(),
            alice_connection,
            database_path.clone(),
            Duration::from_secs(0),
            shutdown.to_signal(),
        )
        .await;
    let mut alice_event_stream = alice_ts.get_event_stream();

    sleep(Duration::from_secs(2)).await;

    // Bob sets up his Transaction Service
    let (mut bob_ts, mut bob_oms, bob_comms, _bob_connectivity, _bob_key_manager_handle, _bob_db) =
        setup_transaction_service(
            bob_node_identity.clone(),
            vec![alice_node_identity.clone()],
            consensus_manager,
            factories.clone(),
            bob_connection,
            database_path,
            Duration::from_secs(0),
            shutdown.to_signal(),
        )
        .await;
    let mut bob_event_stream = bob_ts.get_event_stream();

    // Verify that Alice and Bob are connected
    let _peer_connection = bob_comms
        .connectivity()
        .dial_peer(alice_node_identity.node_id().clone())
        .await
        .unwrap();

    // Alice prepares her large transaction
    let outputs_count = 1250usize;
    let output_value = MicroMinotari(20000);
    let mut unspent: Vec<(FixedHash, bool)> = Vec::with_capacity(outputs_count);
    for _ in 0..outputs_count {
        let uo = make_input(
            &mut OsRng,
            output_value,
            &OutputFeatures::default(),
            &alice_key_manager_handle,
        )
        .await;
        alice_oms.add_output(uo.clone(), None).await.unwrap();
<<<<<<< HEAD
        alice_db
            .mark_output_as_unspent(uo.hash(&alice_key_manager_handle).await.unwrap())
            .unwrap();
=======
        unspent.push((uo.hash(&alice_key_manager_handle).await.unwrap(), true));
>>>>>>> 0d661260
    }
    alice_db.mark_outputs_as_unspent(unspent).unwrap();
    let transaction_value = output_value * (outputs_count as u64 - 1);
    let bob_address = TariAddress::new(bob_node_identity.public_key().clone(), network);

    let message = "TAKE MAH MONEYS!".to_string();
    alice_ts
        .send_transaction(
            bob_address,
            transaction_value,
            UtxoSelectionCriteria::default(),
            OutputFeatures::default(),
            MicroMinotari::from(1),
            message,
        )
        .await
        .expect("Alice sending large tx");

    // Monitor Alice's and Bob's event streams for the transaction send results
    let delay = sleep(Duration::from_secs(90));
    tokio::pin!(delay);
    let mut bob_finalized = false;
    let mut alice_finalized = false;
    let mut tx_id = TxId::from(0u64);
    loop {
        tokio::select! {
            event = alice_event_stream.recv() => {
                // println!("alice: {:?}", event.as_ref().unwrap());
                match &*event.clone().unwrap() {
                    TransactionEvent::TransactionSendResult(id, _) => {
                        // We want to ensure that we can get the pending outbound transaction from the database,
                        // and excercise the sender_protocol
                        let pending_outbound = alice_ts.get_pending_outbound_transactions().await.unwrap();
                        pending_outbound.get(id).unwrap().sender_protocol.get_amount_to_recipient().unwrap();
                        assert_eq!(
                            pending_outbound.get(id).unwrap().sender_protocol.get_amount_to_recipient().unwrap(),
                            transaction_value
                        );
                    },
                    TransactionEvent::ReceivedTransactionReply(_) => {
                        alice_finalized = true;
                        if alice_finalized && bob_finalized {
                            break;
                        }
                    },
                    _ => (),
                }
            },
           event = bob_event_stream.recv() => {
                // println!("bob: {:?}", event.as_ref().unwrap());
                match &*event.clone().unwrap() {
                    TransactionEvent::ReceivedTransaction(id) => {
                        // We want to ensure that we can get the pending inbound transaction from the database,
                        // and excercise the receiver_protocol
                        let pending_inbound = bob_ts.get_pending_inbound_transactions().await.unwrap();
                        assert!(pending_inbound.get(id).unwrap().receiver_protocol.get_signed_data().is_ok());
                        assert_eq!(pending_inbound.get(id).unwrap().amount, transaction_value);
                    },
                    TransactionEvent::ReceivedFinalizedTransaction(id) => {
                        tx_id = *id;
                        bob_finalized = true;
                        if alice_finalized && bob_finalized {
                            break;
                        }
                    },
                    _ => (),
                }
            },
            () = &mut delay => {
                break;
            },
        }
    }
    assert!(bob_finalized && alice_finalized);

    let bob_completed_tx = bob_ts
        .get_completed_transaction(tx_id)
        .await
        .expect("Could not find tx");
    assert_eq!(bob_completed_tx.transaction.body.inputs().len(), outputs_count);
    assert_eq!(
        bob_oms.get_balance().await.unwrap().pending_incoming_balance,
        transaction_value
    );
}

#[allow(clippy::cast_possible_truncation)]
#[allow(clippy::too_many_lines)]
#[tokio::test(flavor = "multi_thread", worker_threads = 1)]
async fn test_spend_dust_to_self_in_oversized_transaction() {
    //` cargo test --release --test  wallet_integration_tests
    //` transaction_service_tests::service::test_spend_dust_to_self_in_oversized_transaction > .\target\output.txt
    //` 2>&1
    // env_logger::init(); // Set `$env:RUST_LOG = "trace"`

    let network = Network::LocalNet;
    let consensus_manager = ConsensusManager::builder(network).build().unwrap();
    let factories = CryptoFactories::default();
    let shutdown = Shutdown::new();

    // Alice's wallet parameters
    let alice_node_identity = Arc::new(NodeIdentity::random(
        &mut OsRng,
        get_next_memory_address(),
        PeerFeatures::COMMUNICATION_NODE,
    ));

    let bob_node_identity = Arc::new(NodeIdentity::random(
        &mut OsRng,
        get_next_memory_address(),
        PeerFeatures::COMMUNICATION_NODE,
    ));

    log::info!(
        "manage_single_transaction: Alice: '{}', Bob: '{}'",
        alice_node_identity.node_id().short_str(),
        bob_node_identity.node_id().short_str(),
    );
    let temp_dir = tempdir().unwrap();
    let database_path = temp_dir.path().to_str().unwrap().to_string();
    let alice_connection = make_wallet_database_memory_connection();

<<<<<<< HEAD
    let (db_connection, _tempdir) = make_wallet_database_connection(Some(database_path.clone()));

    let shutdown = Shutdown::new();
    let (mut alice_ts, mut alice_oms, _alice_comms, _alice_connectivity, key_manager_handle, alice_db) =
=======
    let (mut alice_ts, mut alice_oms, _alice_comms, _alice_connectivity, alice_key_manager_handle, alice_db) =
>>>>>>> 0d661260
        setup_transaction_service(
            alice_node_identity.clone(),
            vec![],
            consensus_manager.clone(),
            factories.clone(),
            alice_connection,
            database_path.clone(),
            Duration::from_secs(0),
            shutdown.to_signal(),
        )
        .await;

    // Alice create dust

    let amount_per_output = 10_000 * uT;
    // This value was determined by running the test and evaluating the error message,
    // e.g. `TransactionTooLarge { got: 3379097, expected: 3135488 }`
    let max_number_of_outputs_in_frame = (rpc::RPC_MAX_FRAME_SIZE as f64 / 700.0f64).ceil() as usize;
    let number_of_outputs = max_number_of_outputs_in_frame + 100;
    let mut uo_reference = make_input(
        &mut OsRng,
        amount_per_output,
        &OutputFeatures::default(),
        &alice_key_manager_handle,
    )
    .await;
    let mut unspent: Vec<(FixedHash, bool)> = Vec::with_capacity(number_of_outputs);
    for _ in 0..number_of_outputs {
        let uo = make_fake_input_from_copy(&mut uo_reference, &alice_key_manager_handle).await;

        alice_oms.add_output(uo.clone(), None).await.unwrap();
        unspent.push((uo.hash(&alice_key_manager_handle).await.unwrap(), true));
    }
    alice_db.mark_outputs_as_unspent(unspent).unwrap();

    let balance = alice_oms.get_balance().await.unwrap();
    let initial_available_balance = balance.available_balance;

<<<<<<< HEAD
    alice_oms.add_output(uo1.clone(), None).await.unwrap();
    alice_db
        .mark_output_as_unspent(uo1.hash(&key_manager_handle).await.unwrap())
        .unwrap();
=======
    // Alice try to spend too much dust to self

    let fee_per_gram = MicroMinotari::from(1);
>>>>>>> 0d661260
    let message = "TAKE MAH _OWN_ MONEYS!".to_string();
    let value = balance.available_balance - amount_per_output * 10;
    let alice_address = TariAddress::new(alice_node_identity.public_key().clone(), network);
    assert!(alice_ts
        .send_transaction(
            alice_address,
            value,
            UtxoSelectionCriteria::default(),
            OutputFeatures::default(),
            fee_per_gram,
            message.clone(),
        )
        .await
        .is_err());
    let balance = alice_oms.get_balance().await.unwrap();
    // Encumbered outputs are re-instated
    assert_eq!(balance.available_balance, initial_available_balance);
}

#[allow(clippy::cast_possible_truncation)]
#[allow(clippy::too_many_lines)]
#[tokio::test(flavor = "multi_thread", worker_threads = 1)]
async fn test_spend_dust_to_other_in_oversized_transaction() {
    //` cargo test --release --test  wallet_integration_tests
    //` transaction_service_tests::service::test_spend_dust_to_other_in_oversized_transaction > .\target\output.txt
    //` 2>&1
    // env_logger::init(); // Set `$env:RUST_LOG = "trace"`

    let network = Network::LocalNet;
    let consensus_manager = ConsensusManager::builder(network).build().unwrap();
    let factories = CryptoFactories::default();
    let shutdown = Shutdown::new();

    // Alice's wallet parameters
    let alice_node_identity = Arc::new(NodeIdentity::random(
        &mut OsRng,
        get_next_memory_address(),
        PeerFeatures::COMMUNICATION_NODE,
    ));

    let bob_node_identity = Arc::new(NodeIdentity::random(
        &mut OsRng,
        get_next_memory_address(),
        PeerFeatures::COMMUNICATION_NODE,
    ));

    log::info!(
        "manage_single_transaction: Alice: '{}', Bob: '{}'",
        alice_node_identity.node_id().short_str(),
        bob_node_identity.node_id().short_str(),
    );
    let temp_dir = tempdir().unwrap();
    let database_path = temp_dir.path().to_str().unwrap().to_string();
    let alice_connection = make_wallet_database_memory_connection();

    let (mut alice_ts, mut alice_oms, _alice_comms, _alice_connectivity, alice_key_manager_handle, alice_db) =
        setup_transaction_service(
            alice_node_identity.clone(),
            vec![],
            consensus_manager.clone(),
            factories.clone(),
            alice_connection,
            database_path.clone(),
            Duration::from_secs(0),
            shutdown.to_signal(),
        )
        .await;

    // Alice create dust

    let amount_per_output = 10_000 * uT;
    // This value was determined by running the test and evaluating the error message,
    // e.g. `TransactionTooLarge { got: 3205068, expected: 3135488 }`
    let max_number_of_outputs_in_frame = (rpc::RPC_MAX_FRAME_SIZE as f64 / 1175.0f64).ceil() as usize;
    let number_of_outputs = max_number_of_outputs_in_frame + 100;
    let mut uo_reference = make_input(
        &mut OsRng,
        amount_per_output,
        &OutputFeatures::default(),
        &alice_key_manager_handle,
    )
    .await;
    let mut unspent: Vec<(FixedHash, bool)> = Vec::with_capacity(number_of_outputs);
    for _ in 0..number_of_outputs {
        let uo = make_fake_input_from_copy(&mut uo_reference, &alice_key_manager_handle).await;

        alice_oms.add_output(uo.clone(), None).await.unwrap();
        unspent.push((uo.hash(&alice_key_manager_handle).await.unwrap(), true));
    }
    alice_db.mark_outputs_as_unspent(unspent).unwrap();

    let balance = alice_oms.get_balance().await.unwrap();
    let initial_available_balance = balance.available_balance;

    // Alice try to spend too much dust to Bob

    let fee_per_gram = MicroMinotari::from(1);
    let message = "GIVE MAH _OWN_ MONEYS AWAY!".to_string();
    let value = balance.available_balance - amount_per_output * 10;
    let bob_address = TariAddress::new(bob_node_identity.public_key().clone(), network);
    let tx_id = alice_ts
        .send_transaction(
            bob_address,
            value,
            UtxoSelectionCriteria::default(),
            OutputFeatures::default(),
            fee_per_gram,
            message.clone(),
        )
        .await
        .unwrap();
    println!("tx_id: {}", tx_id);

    let mut count = 0;
    loop {
        match alice_ts.get_any_transaction(tx_id).await {
            Ok(None) => tokio::time::sleep(Duration::from_millis(100)).await,
            Ok(Some(WalletTransaction::PendingOutbound(_))) => {
                println!("waited {}ms to detect the transaction", count * 100);
                break;
            },
            _ => {
                panic!(
                    "waited {}ms to detect the transaction, unexpected error/inbound/completed!",
                    count * 100
                );
            },
        }
        count += 1;
        if count > 20 * 10 {
            panic!("waited {}ms but could not detect the transaction!", count * 100);
        }
    }
    // Encumbered outputs are re-instated
    assert_eq!(balance.available_balance, initial_available_balance);
}

#[allow(clippy::cast_possible_truncation)]
#[allow(clippy::too_many_lines)]
#[tokio::test(flavor = "multi_thread", worker_threads = 1)]
async fn test_spend_dust_happy_path() {
    //` cargo test --release --test  wallet_integration_tests
    //` transaction_service_tests::service::test_spend_dust_happy_path > .\target\output.txt 2>&1
    // env_logger::init(); // Set `$env:RUST_LOG = "trace"`

    let network = Network::LocalNet;
    let consensus_manager = ConsensusManager::builder(network).build().unwrap();
    let factories = CryptoFactories::default();
    let shutdown = Shutdown::new();

    // Alice's wallet parameters
    let alice_node_identity = Arc::new(NodeIdentity::random(
        &mut OsRng,
        get_next_memory_address(),
        PeerFeatures::COMMUNICATION_NODE,
    ));

    let bob_node_identity = Arc::new(NodeIdentity::random(
        &mut OsRng,
        get_next_memory_address(),
        PeerFeatures::COMMUNICATION_NODE,
    ));

    log::info!(
        "manage_single_transaction: Alice: '{}', Bob: '{}'",
        alice_node_identity.node_id().short_str(),
        bob_node_identity.node_id().short_str(),
    );
    let temp_dir = tempdir().unwrap();
    let database_path = temp_dir.path().to_str().unwrap().to_string();
    let alice_connection = make_wallet_database_memory_connection();

<<<<<<< HEAD
    let (db_connection, _tempdir) = make_wallet_database_connection(Some(database_path.clone()));

    let shutdown = Shutdown::new();
    let (mut alice_ts, mut alice_oms, _alice_comms, _alice_connectivity, key_manager_handle, alice_db) =
=======
    let (mut alice_ts, mut alice_oms, _alice_comms, _alice_connectivity, alice_key_manager_handle, alice_db) =
>>>>>>> 0d661260
        setup_transaction_service(
            alice_node_identity.clone(),
            vec![],
            consensus_manager.clone(),
            factories.clone(),
            alice_connection,
            database_path.clone(),
            Duration::from_secs(0),
            shutdown.to_signal(),
        )
        .await;

    // Alice create dust

    let amount_per_output = 10_000 * uT;
    let number_of_outputs = 1000;
    let fee_per_gram = MicroMinotari::from(1);
    let mut uo_reference = make_input(
        &mut OsRng,
        amount_per_output,
        &OutputFeatures::default(),
        &alice_key_manager_handle,
    )
    .await;
    let mut unspent: Vec<(FixedHash, bool)> = Vec::with_capacity(number_of_outputs as usize);
    for _ in 0..number_of_outputs {
        let uo = make_fake_input_from_copy(&mut uo_reference, &alice_key_manager_handle).await;

<<<<<<< HEAD
    alice_oms.add_output(uo1.clone(), None).await.unwrap();
    alice_db
        .mark_output_as_unspent(uo1.hash(&key_manager_handle).await.unwrap())
        .unwrap();
=======
        alice_oms.add_output(uo.clone(), None).await.unwrap();
        unspent.push((uo.hash(&alice_key_manager_handle).await.unwrap(), true));
    }
    alice_db.mark_outputs_as_unspent(unspent).unwrap();
>>>>>>> 0d661260

    let balance = alice_oms.get_balance().await.unwrap();
    let initial_available_balance = balance.available_balance;

    // Alice try to spend a fair amount of dust to self [should succeed] (we just need to verify that the
    // transaction is created and that the available balance is correct)

    let message = "TAKE MAH _OWN_ MONEYS!".to_string();
    let value_self = (number_of_outputs / 3) * amount_per_output;
    let alice_address = TariAddress::new(alice_node_identity.public_key().clone(), network);
    let tx_id = alice_ts
        .send_transaction(
            alice_address,
            value_self,
            UtxoSelectionCriteria::default(),
            OutputFeatures::default(),
            fee_per_gram,
            message.clone(),
        )
        .await
        .unwrap();
    let mut count = 0;
    let mut fees_self = loop {
        match alice_ts.get_any_transaction(tx_id).await {
            Ok(None) => tokio::time::sleep(Duration::from_millis(100)).await,
            Ok(Some(WalletTransaction::Completed(tx))) => {
                println!("waited {}ms to detect the transaction", count * 100);
                break tx.fee;
            },
            _ => {
                panic!(
                    "waited {}ms to detect the transaction, unexpected error/inbound/outboubd!",
                    count * 100
                );
            },
        }
        count += 1;
        if count > 20 * 10 {
            panic!("waited {}ms but could not detect the transaction!", count * 100);
        }
    };
    fees_self = (fees_self.0 as f64 / amount_per_output.0 as f64).ceil() as u64 * amount_per_output;
    let balance = alice_oms.get_balance().await.unwrap();
    assert_eq!(
        balance.available_balance,
        initial_available_balance - value_self - fees_self
    );

    // Alice try to spend a fair amount of dust to Bob [should succeed] (We do not need Bob to be present,
    // we just need to verify that the transaction is created and that the available balance is correct)

    let message = "GIVE MAH _OWN_ MONEYS AWAY!".to_string();
    let value_bob = (number_of_outputs / 3) * amount_per_output;
    let bob_address = TariAddress::new(bob_node_identity.public_key().clone(), network);
    let tx_id = alice_ts
        .send_transaction(
            bob_address,
            value_bob,
            UtxoSelectionCriteria::default(),
            OutputFeatures::default(),
            fee_per_gram,
            message.clone(),
        )
        .await
        .unwrap();
    println!("tx_id: {}", tx_id);

    let mut count = 0;
    let mut fees_bob = loop {
        match alice_ts.get_any_transaction(tx_id).await {
            Ok(None) => tokio::time::sleep(Duration::from_millis(100)).await,
            Ok(Some(WalletTransaction::PendingOutbound(tx))) => {
                println!("waited {}ms to detect the transaction", count * 100);
                break tx.fee;
            },
            _ => {
                panic!(
                    "waited {}ms to detect the transaction, unexpected error/inbound/completed!",
                    count * 100
                );
            },
        }
        count += 1;
        if count > 20 * 10 {
            panic!("waited {}ms but could not detect the transaction!", count * 100);
        }
    };
    fees_bob = (fees_bob.0 as f64 / amount_per_output.0 as f64).ceil() as u64 * amount_per_output;
    let balance = alice_oms.get_balance().await.unwrap();
    assert_eq!(
        balance.available_balance,
        initial_available_balance - value_self - fees_self - value_bob - fees_bob
    );
}

#[tokio::test]
async fn single_transaction_to_self() {
    let network = Network::LocalNet;
    let consensus_manager = ConsensusManager::builder(network).build().unwrap();
    let factories = CryptoFactories::default();
    // Alice's parameters
    let alice_node_identity = Arc::new(NodeIdentity::random(
        &mut OsRng,
        get_next_memory_address(),
        PeerFeatures::COMMUNICATION_NODE,
    ));

    let base_node_identity = Arc::new(NodeIdentity::random(
        &mut OsRng,
        get_next_memory_address(),
        PeerFeatures::COMMUNICATION_NODE,
    ));

    log::info!(
        "manage_single_transaction: Alice: '{}', Base: '{}'",
        alice_node_identity.node_id().short_str(),
        base_node_identity.node_id().short_str()
    );

    let temp_dir = tempdir().unwrap();
    let database_path = temp_dir.path().to_str().unwrap().to_string();

    let db_connection = make_wallet_database_memory_connection();

    let shutdown = Shutdown::new();
    let (mut alice_ts, mut alice_oms, _alice_comms, _alice_connectivity, key_manager_handle, alice_db) =
        setup_transaction_service(
            alice_node_identity.clone(),
            vec![],
            consensus_manager,
            factories.clone(),
            db_connection,
            database_path,
            Duration::from_secs(0),
            shutdown.to_signal(),
        )
        .await;

    let initial_wallet_value = 25000.into();
    let uo1 = make_input(
        &mut OsRng,
        initial_wallet_value,
        &OutputFeatures::default(),
        &key_manager_handle,
    )
    .await;

<<<<<<< HEAD
=======
    alice_oms.add_output(uo1.clone(), None).await.unwrap();
    alice_db
        .mark_outputs_as_unspent(vec![(uo1.hash(&key_manager_handle).await.unwrap(), true)])
        .unwrap();
    let message = "TAKE MAH _OWN_ MONEYS!".to_string();
    let value = 10000.into();
    let alice_address = TariAddress::new(alice_node_identity.public_key().clone(), network);
    let tx_id = alice_ts
        .send_transaction(
            alice_address,
            value,
            UtxoSelectionCriteria::default(),
            OutputFeatures::default(),
            20.into(),
            message.clone(),
        )
        .await
        .expect("Alice sending tx");

    let completed_tx = alice_ts
        .get_completed_transaction(tx_id)
        .await
        .expect("Could not find tx");

    let fees = completed_tx.fee;

    assert_eq!(
        alice_oms.get_balance().await.unwrap().pending_incoming_balance,
        initial_wallet_value - fees
    );
}

#[tokio::test]
async fn large_coin_split_transaction() {
    let network = Network::LocalNet;
    let consensus_manager = ConsensusManager::builder(network).build().unwrap();
    let factories = CryptoFactories::default();
    // Alice's parameters
    let alice_node_identity = Arc::new(NodeIdentity::random(
        &mut OsRng,
        get_next_memory_address(),
        PeerFeatures::COMMUNICATION_NODE,
    ));

    let base_node_identity = Arc::new(NodeIdentity::random(
        &mut OsRng,
        get_next_memory_address(),
        PeerFeatures::COMMUNICATION_NODE,
    ));

    log::info!(
        "large_coin_split_transaction: Alice: '{}', Base: '{}'",
        alice_node_identity.node_id().short_str(),
        base_node_identity.node_id().short_str()
    );

    let temp_dir = tempdir().unwrap();
    let database_path = temp_dir.path().to_str().unwrap().to_string();

    let db_connection = make_wallet_database_memory_connection();

    let shutdown = Shutdown::new();
    let (mut alice_ts, mut alice_oms, _alice_comms, _alice_connectivity, key_manager_handle, alice_db) =
        setup_transaction_service(
            alice_node_identity.clone(),
            vec![],
            consensus_manager,
            factories.clone(),
            db_connection,
            database_path,
            Duration::from_secs(0),
            shutdown.to_signal(),
        )
        .await;

    let initial_wallet_value = 20 * T;
    let uo1 = make_input(
        &mut OsRng,
        initial_wallet_value,
        &OutputFeatures::default(),
        &key_manager_handle,
    )
    .await;

    alice_oms.add_output(uo1.clone(), None).await.unwrap();
    alice_db
        .mark_outputs_as_unspent(vec![(uo1.hash(&key_manager_handle).await.unwrap(), true)])
        .unwrap();

    let fee_per_gram = MicroMinotari::from(1);
    let split_count = 499;
    let (tx_id, coin_split_tx, amount) = alice_oms
        .create_coin_split(vec![], 10000.into(), split_count, fee_per_gram)
        .await
        .unwrap();
    assert_eq!(coin_split_tx.body.inputs().len(), 1);
    assert_eq!(coin_split_tx.body.outputs().len(), split_count + 1);

    alice_ts
        .submit_transaction(tx_id, coin_split_tx, amount, "large coin-split".to_string())
        .await
        .expect("Alice sending coin-split tx");

    let completed_tx = alice_ts
        .get_completed_transaction(tx_id)
        .await
        .expect("Could not find tx");

    let fees = completed_tx.fee;

    assert_eq!(
        alice_oms.get_balance().await.unwrap().pending_incoming_balance,
        initial_wallet_value - fees
    );
}

#[tokio::test]
async fn single_transaction_burn_tari() {
    // let _ = env_logger::builder().is_test(true).try_init(); // Need `$env:RUST_LOG = "trace"` for this to work
    let network = Network::LocalNet;
    let consensus_manager = ConsensusManager::builder(network).build().unwrap();
    let factories = CryptoFactories::default();
    // Alice's parameters
    let alice_node_identity = Arc::new(NodeIdentity::random(
        &mut OsRng,
        get_next_memory_address(),
        PeerFeatures::COMMUNICATION_NODE,
    ));

    let base_node_identity = Arc::new(NodeIdentity::random(
        &mut OsRng,
        get_next_memory_address(),
        PeerFeatures::COMMUNICATION_NODE,
    ));

    log::info!(
        "single_transaction_burn_tari: Alice: '{}', Base: '{}'",
        alice_node_identity.node_id().short_str(),
        base_node_identity.node_id().short_str()
    );

    let temp_dir = tempdir().unwrap();
    let database_path = temp_dir.path().to_str().unwrap().to_string();

    let db_connection = make_wallet_database_memory_connection();

    let shutdown = Shutdown::new();
    let (mut alice_ts, mut alice_oms, _alice_comms, _alice_connectivity, key_manager_handle, alice_db) =
        setup_transaction_service(
            alice_node_identity.clone(),
            vec![],
            consensus_manager,
            factories.clone(),
            db_connection,
            database_path,
            Duration::from_secs(0),
            shutdown.to_signal(),
        )
        .await;

    let initial_wallet_value = 25000.into();
    let uo1 = make_input(
        &mut OsRng,
        initial_wallet_value,
        &OutputFeatures::default(),
        &key_manager_handle,
    )
    .await;

>>>>>>> 0d661260
    // Burn output

    alice_oms.add_output(uo1.clone(), None).await.unwrap();
    alice_db
<<<<<<< HEAD
        .mark_output_as_unspent(uo1.hash(&key_manager_handle).await.unwrap())
=======
        .mark_outputs_as_unspent(vec![(uo1.hash(&key_manager_handle).await.unwrap(), true)])
>>>>>>> 0d661260
        .unwrap();
    let message = "BURN MAH _OWN_ MONEYS!".to_string();
    let burn_value = 10000.into();
    let (claim_private_key, claim_public_key) = PublicKey::random_keypair(&mut OsRng);
    let (tx_id, burn_proof) = alice_ts
        .burn_tari(
            burn_value,
            UtxoSelectionCriteria::default(),
            20.into(),
            message.clone(),
            Some(claim_public_key.clone()),
        )
        .await
        .expect("Alice sending burn tx");

    // Verify final balance

    let completed_tx = alice_ts
        .get_completed_transaction(tx_id)
        .await
        .expect("Could not find tx");

    let fees = completed_tx.fee;

    assert_eq!(
        alice_oms.get_balance().await.unwrap().pending_incoming_balance,
        initial_wallet_value - burn_value - fees
    );

    // Verify burn proof

    let challenge_bytes = ConfidentialOutputHasher::new("commitment_signature")
        .chain(&burn_proof.ownership_proof.as_ref().unwrap().public_nonce())
        .chain(&burn_proof.commitment)
        .chain(&claim_public_key)
        .finalize();
    let challenge = PrivateKey::from_uniform_bytes(&challenge_bytes).unwrap();
    assert!(burn_proof.ownership_proof.unwrap().verify(
        &burn_proof.commitment,
        &challenge,
        factories.commitment.as_ref()
    ));
    let statement = RistrettoAggregatedPublicStatement {
        statements: vec![Statement {
            commitment: burn_proof.commitment.clone(),
            minimum_value_promise: MicroMinotari::zero().as_u64(),
        }],
    };
    assert!(factories
        .range_proof
        .verify_batch(vec![&burn_proof.range_proof.to_vec()], vec![&statement])
        .is_ok());
    let spending_key_id_from_reciprocal_claim_public_key = key_manager_handle
        .get_spending_key_id(&burn_proof.reciprocal_claim_public_key.clone())
        .await
        .unwrap();

    // Verify recovery of burned output

    let shared_secret = CommsDHKE::new(&claim_private_key, &burn_proof.reciprocal_claim_public_key);
    let encryption_key = shared_secret_to_output_encryption_key(&shared_secret).unwrap();
    let recovery_key_id = KeyId::Imported {
        key: PublicKey::from_secret_key(&encryption_key),
    };
    let mut found_burned_output = false;
    for output in completed_tx.transaction.body.outputs() {
        if output.is_burned() {
            found_burned_output = true;
            match key_manager_handle
                .try_output_key_recovery(output, Some(&recovery_key_id))
                .await
            {
                Ok((spending_key_id, value)) => {
                    assert_eq!(value, burn_value);
                    assert_eq!(spending_key_id, spending_key_id_from_reciprocal_claim_public_key)
                },
                Err(e) => panic!("{}", e),
            }
        }
    }
    assert!(found_burned_output);
}

#[tokio::test]
async fn send_one_sided_transaction_to_other() {
    let network = Network::LocalNet;
    let consensus_manager = ConsensusManager::builder(network).build().unwrap();
    let factories = CryptoFactories::default();
    // Alice's parameters
    let alice_node_identity = Arc::new(NodeIdentity::random(
        &mut OsRng,
        get_next_memory_address(),
        PeerFeatures::COMMUNICATION_NODE,
    ));

    // Bob's parameters
    let bob_node_identity = Arc::new(NodeIdentity::random(
        &mut OsRng,
        get_next_memory_address(),
        PeerFeatures::COMMUNICATION_NODE,
    ));

    let base_node_identity = Arc::new(NodeIdentity::random(
        &mut OsRng,
        get_next_memory_address(),
        PeerFeatures::COMMUNICATION_NODE,
    ));

    log::info!(
        "manage_single_transaction: Alice: '{}', Bob: '{}', Base: '{}'",
        alice_node_identity.node_id().short_str(),
        bob_node_identity.node_id().short_str(),
        base_node_identity.node_id().short_str()
    );

    let temp_dir = tempdir().unwrap();
    let database_path = temp_dir.path().to_str().unwrap().to_string();

    let db_connection = make_wallet_database_memory_connection();

    let shutdown = Shutdown::new();
    let (mut alice_ts, mut alice_oms, _alice_comms, _alice_connectivity, key_manager_handle, alice_db) =
        setup_transaction_service(
            alice_node_identity,
            vec![],
            consensus_manager,
            factories.clone(),
            db_connection,
            database_path,
            Duration::from_secs(0),
            shutdown.to_signal(),
        )
        .await;

    let mut alice_event_stream = alice_ts.get_event_stream();

    let initial_wallet_value = 25000.into();
    let uo1 = make_input(
        &mut OsRng,
        initial_wallet_value,
        &OutputFeatures::default(),
        &key_manager_handle,
    )
    .await;
    let mut alice_oms_clone = alice_oms.clone();
    alice_oms_clone.add_output(uo1.clone(), None).await.unwrap();
    alice_db
<<<<<<< HEAD
        .mark_output_as_unspent(uo1.hash(&key_manager_handle).await.unwrap())
=======
        .mark_outputs_as_unspent(vec![(uo1.hash(&key_manager_handle).await.unwrap(), true)])
>>>>>>> 0d661260
        .unwrap();

    let message = "SEE IF YOU CAN CATCH THIS ONE..... SIDED TX!".to_string();
    let value = 10000.into();
    let mut alice_ts_clone = alice_ts.clone();
    let bob_address = TariAddress::new(bob_node_identity.public_key().clone(), Network::LocalNet);
    let tx_id = alice_ts_clone
        .send_one_sided_transaction(
            bob_address,
            value,
            UtxoSelectionCriteria::default(),
            OutputFeatures::default(),
            20.into(),
            message.clone(),
        )
        .await
        .expect("Alice sending one-sided tx to Bob");

    let completed_tx = alice_ts
        .get_completed_transaction(tx_id)
        .await
        .expect("Could not find completed one-sided tx");

    let fees = completed_tx.fee;

    assert_eq!(
        alice_oms.get_balance().await.unwrap().pending_incoming_balance,
        initial_wallet_value - value - fees
    );

    let delay = sleep(Duration::from_secs(30));
    tokio::pin!(delay);
    let mut found = false;
    loop {
        tokio::select! {
            event = alice_event_stream.recv() => {
                if let TransactionEvent::TransactionCompletedImmediately(id) = &*event.unwrap() {
                    if id == &tx_id {
                        found = true;
                        break;
                    }
                }
            },
            () = &mut delay => {
                break;
            },
        }
    }
    assert!(found, "'TransactionCompletedImmediately(_)' event not found");
}

#[tokio::test]
async fn recover_one_sided_transaction() {
    let network = Network::LocalNet;
    let consensus_manager = ConsensusManager::builder(network).build().unwrap();
    let factories = CryptoFactories::default();
    // Alice's parameters
    let alice_node_identity = Arc::new(NodeIdentity::random(
        &mut OsRng,
        get_next_memory_address(),
        PeerFeatures::COMMUNICATION_NODE,
    ));

    // Bob's parameters
    let bob_node_identity = Arc::new(NodeIdentity::random(
        &mut OsRng,
        get_next_memory_address(),
        PeerFeatures::COMMUNICATION_NODE,
    ));

    let base_node_identity = Arc::new(NodeIdentity::random(
        &mut OsRng,
        get_next_memory_address(),
        PeerFeatures::COMMUNICATION_NODE,
    ));

    log::info!(
        "manage_single_transaction: Alice: '{}', Bob: '{}', Base: '{}'",
        alice_node_identity.node_id().short_str(),
        bob_node_identity.node_id().short_str(),
        base_node_identity.node_id().short_str()
    );

    let temp_dir = tempdir().unwrap();
    let temp_dir2 = tempdir().unwrap();
    let database_path = temp_dir.path().to_str().unwrap().to_string();
    let database_path2 = temp_dir2.path().to_str().unwrap().to_string();

    let alice_connection = make_wallet_database_memory_connection();
    let bob_connection = make_wallet_database_memory_connection();

    let shutdown = Shutdown::new();
    let (mut alice_ts, alice_oms, _alice_comms, _alice_connectivity, alice_key_manager_handle, alice_db) =
        setup_transaction_service(
            alice_node_identity,
            vec![],
            consensus_manager.clone(),
            factories.clone(),
            alice_connection,
            database_path,
            Duration::from_secs(0),
            shutdown.to_signal(),
        )
        .await;

    let (_bob_ts, mut bob_oms, _bob_comms, _bob_connectivity, bob_key_manager_handle, _bob_db) =
        setup_transaction_service(
            bob_node_identity.clone(),
            vec![],
            consensus_manager,
            factories.clone(),
            bob_connection,
            database_path2,
            Duration::from_secs(0),
            shutdown.to_signal(),
        )
        .await;
    let script = one_sided_payment_script(bob_node_identity.public_key());
    let known_script = KnownOneSidedPaymentScript {
        script_hash: script.as_hash::<Blake2b<U32>>().unwrap().to_vec(),
        script_key_id: bob_key_manager_handle
            .import_key(bob_node_identity.secret_key().clone())
            .await
            .unwrap(),
        script,
        input: ExecutionStack::default(),
        script_lock_height: 0,
    };
    let mut cloned_bob_oms = bob_oms.clone();
    cloned_bob_oms.add_known_script(known_script).await.unwrap();

    let initial_wallet_value = 25000.into();
    let uo1 = make_input(
        &mut OsRng,
        initial_wallet_value,
        &OutputFeatures::default(),
        &alice_key_manager_handle,
    )
    .await;
    let mut alice_oms_clone = alice_oms;
    alice_oms_clone.add_output(uo1.clone(), None).await.unwrap();
    alice_db
<<<<<<< HEAD
        .mark_output_as_unspent(uo1.hash(&alice_key_manager_handle).await.unwrap())
=======
        .mark_outputs_as_unspent(vec![(uo1.hash(&alice_key_manager_handle).await.unwrap(), true)])
>>>>>>> 0d661260
        .unwrap();

    let message = "".to_string();
    let value = 10000.into();
    let mut alice_ts_clone = alice_ts.clone();
    let bob_address = TariAddress::new(bob_node_identity.public_key().clone(), network);
    let tx_id = alice_ts_clone
        .send_one_sided_transaction(
            bob_address,
            value,
            UtxoSelectionCriteria::default(),
            OutputFeatures::default(),
            20.into(),
            message.clone(),
        )
        .await
        .expect("Alice sending one-sided tx to Bob");

    let completed_tx = alice_ts
        .get_completed_transaction(tx_id)
        .await
        .expect("Could not find completed one-sided tx");
    let outputs = completed_tx.transaction.body.outputs().clone();

    let recovered_outputs_1 = bob_oms
        .scan_outputs_for_one_sided_payments(outputs.clone())
        .await
        .unwrap();
    // Bob should be able to claim 1 output.
    assert_eq!(1, recovered_outputs_1.len());
    assert_eq!(value, recovered_outputs_1[0].output.value);

    // Should ignore already existing outputs
    let recovered_outputs_2 = bob_oms.scan_outputs_for_one_sided_payments(outputs).await.unwrap();
    assert!(recovered_outputs_2.is_empty());
}

#[tokio::test]
async fn test_htlc_send_and_claim() {
    let network = Network::LocalNet;
    let consensus_manager = ConsensusManager::builder(network).build().unwrap();
    let factories = CryptoFactories::default();
    // Alice's parameters
    let alice_node_identity = Arc::new(NodeIdentity::random(
        &mut OsRng,
        get_next_memory_address(),
        PeerFeatures::COMMUNICATION_NODE,
    ));

    let base_node_identity = Arc::new(NodeIdentity::random(
        &mut OsRng,
        get_next_memory_address(),
        PeerFeatures::COMMUNICATION_NODE,
    ));

    log::info!(
        "manage_single_transaction: Alice: '{}', Base: '{}'",
        alice_node_identity.node_id().short_str(),
        base_node_identity.node_id().short_str()
    );

    let temp_dir = tempdir().unwrap();
    let temp_dir_bob = tempdir().unwrap();
    let database_path = temp_dir.path().to_str().unwrap().to_string();
    let path_string = temp_dir_bob.path().to_str().unwrap().to_string();
    let bob_db_name = format!("{}.sqlite3", random::string(8).as_str());
    let bob_db_path = format!("{}/{}", path_string, bob_db_name);

    let db_connection = make_wallet_database_memory_connection();
    let bob_connection = run_migration_and_create_sqlite_connection(&bob_db_path, 16).unwrap();

    let shutdown = Shutdown::new();
    let (mut alice_ts, mut alice_oms, _alice_comms, _alice_connectivity, key_manager_handle, alice_db) =
        setup_transaction_service(
            alice_node_identity,
            vec![],
            consensus_manager,
            factories.clone(),
            db_connection,
            database_path,
            Duration::from_secs(0),
            shutdown.to_signal(),
        )
        .await;

    let mut bob_ts_interface = setup_transaction_service_no_comms(factories.clone(), bob_connection, None).await;

    log::info!(
        "manage_single_transaction: Bob: '{}'",
        bob_ts_interface.base_node_identity.node_id().short_str(),
    );

    let mut alice_event_stream = alice_ts.get_event_stream();

    let initial_wallet_value = 25000.into();
    let uo1 = make_input(
        &mut OsRng,
        initial_wallet_value,
        &OutputFeatures::default(),
        &key_manager_handle,
    )
    .await;
    alice_oms.add_output(uo1.clone(), None).await.unwrap();
    alice_db
<<<<<<< HEAD
        .mark_output_as_unspent(uo1.hash(&key_manager_handle).await.unwrap())
=======
        .mark_outputs_as_unspent(vec![(uo1.hash(&key_manager_handle).await.unwrap(), true)])
>>>>>>> 0d661260
        .unwrap();

    let message = "".to_string();
    let value = 10000.into();
    let bob_pubkey = bob_ts_interface.base_node_identity.public_key().clone();
    let bob_address = TariAddress::new(bob_pubkey.clone(), Network::LocalNet);
    let (tx_id, pre_image, output) = alice_ts
        .send_sha_atomic_swap_transaction(
            bob_address,
            value,
            UtxoSelectionCriteria::default(),
            20.into(),
            message.clone(),
        )
        .await
        .expect("Alice sending HTLC transaction");

    let completed_tx = alice_ts
        .get_completed_transaction(tx_id)
        .await
        .expect("Could not find completed HTLC tx");

    let fees = completed_tx.fee;

    assert_eq!(
        alice_oms.get_balance().await.unwrap().pending_incoming_balance,
        initial_wallet_value - fees
    );

    let delay = sleep(Duration::from_secs(30));
    tokio::pin!(delay);
    loop {
        tokio::select! {
            event = alice_event_stream.recv() => {
                if let TransactionEvent::TransactionCompletedImmediately(id) = &*event.unwrap() {
                    if id == &tx_id {
                        break;
                    }
                }
            },
            () = &mut delay => {
                break;
            },
        }
    }
    let hash = output.hash();
    bob_ts_interface.base_node_rpc_mock_state.set_utxos(vec![output]);
    let (tx_id_htlc, _htlc_fee, htlc_amount, tx) = bob_ts_interface
        .output_manager_service_handle
        .create_claim_sha_atomic_swap_transaction(hash, pre_image, 20.into())
        .await
        .unwrap();

    bob_ts_interface
        .transaction_service_handle
        .submit_transaction(tx_id_htlc, tx, htlc_amount, "".to_string())
        .await
        .unwrap();
    assert_eq!(
        bob_ts_interface
            .output_manager_service_handle
            .get_balance()
            .await
            .unwrap()
            .pending_incoming_balance,
        htlc_amount
    );
}

#[tokio::test]
async fn send_one_sided_transaction_to_self() {
    let network = Network::LocalNet;
    let consensus_manager = ConsensusManager::builder(network).build().unwrap();
    let factories = CryptoFactories::default();
    // Alice's parameters
    let alice_node_identity = Arc::new(NodeIdentity::random(
        &mut OsRng,
        get_next_memory_address(),
        PeerFeatures::COMMUNICATION_NODE,
    ));

    let base_node_identity = Arc::new(NodeIdentity::random(
        &mut OsRng,
        get_next_memory_address(),
        PeerFeatures::COMMUNICATION_NODE,
    ));

    log::info!(
        "manage_single_transaction: Alice: '{}', Base: '{}'",
        alice_node_identity.node_id().short_str(),
        base_node_identity.node_id().short_str()
    );

    let temp_dir = tempdir().unwrap();
    let database_path = temp_dir.path().to_str().unwrap().to_string();

    let alice_connection = make_wallet_database_memory_connection();

    let shutdown = Shutdown::new();
    let (alice_ts, alice_oms, _alice_comms, _alice_connectivity, key_manager_handle, alice_db) =
        setup_transaction_service(
            alice_node_identity.clone(),
            vec![],
            consensus_manager,
            factories.clone(),
            alice_connection,
            database_path,
            Duration::from_secs(0),
            shutdown.to_signal(),
        )
        .await;

    let initial_wallet_value = 2500.into();
    let uo1 = make_input(
        &mut OsRng,
        initial_wallet_value,
        &OutputFeatures::default(),
        &key_manager_handle,
    )
    .await;
    let mut alice_oms_clone = alice_oms;
    alice_oms_clone.add_output(uo1.clone(), None).await.unwrap();
    alice_db
<<<<<<< HEAD
        .mark_output_as_unspent(uo1.hash(&key_manager_handle).await.unwrap())
=======
        .mark_outputs_as_unspent(vec![(uo1.hash(&key_manager_handle).await.unwrap(), true)])
>>>>>>> 0d661260
        .unwrap();

    let message = "SEE IF YOU CAN CATCH THIS ONE..... SIDED TX!".to_string();
    let value = 1000.into();
    let mut alice_ts_clone = alice_ts;
    let alice_address = TariAddress::new(alice_node_identity.public_key().clone(), network);
    match alice_ts_clone
        .send_one_sided_transaction(
            alice_address,
            value,
            UtxoSelectionCriteria::default(),
            OutputFeatures::default(),
            20.into(),
            message.clone(),
        )
        .await
    {
        Err(TransactionServiceError::OneSidedTransactionError(e)) => {
            assert_eq!(e.as_str(), "One-sided spend-to-self transactions not supported");
        },
        _ => {
            panic!("Expected: OneSidedTransactionError(\"One-sided spend-to-self transactions not supported\")");
        },
    };
}

#[tokio::test(flavor = "multi_thread", worker_threads = 3)]
async fn manage_multiple_transactions() {
    let network = Network::LocalNet;
    let consensus_manager = ConsensusManager::builder(network).build().unwrap();
    let factories = CryptoFactories::default();
    // Alice's parameters
    let alice_node_identity = Arc::new(NodeIdentity::random(
        &mut OsRng,
        get_next_memory_address(),
        PeerFeatures::COMMUNICATION_NODE,
    ));

    // Bob's parameters
    let bob_node_identity = Arc::new(NodeIdentity::random(
        &mut OsRng,
        get_next_memory_address(),
        PeerFeatures::COMMUNICATION_NODE,
    ));

    // Carols's parameters
    let carol_node_identity = Arc::new(NodeIdentity::random(
        &mut OsRng,
        get_next_memory_address(),
        PeerFeatures::COMMUNICATION_NODE,
    ));

    log::info!(
        "wallet::manage_multiple_transactions: Alice: '{}', Bob: '{}', carol: '{}'",
        alice_node_identity.node_id().short_str(),
        bob_node_identity.node_id().short_str(),
        carol_node_identity.node_id().short_str()
    );

    let temp_dir = tempdir().unwrap();

    let database_path = temp_dir.path().to_str().unwrap().to_string();

    // TODO: When using a memory type db connection this test fails at `assert_eq!(tx_reply, 3, "Need 3 replies");`
    let (alice_connection, _tempdir) = make_wallet_database_connection(Some(database_path.clone()));
    let (bob_connection, _tempdir) = make_wallet_database_connection(Some(database_path.clone()));
    let (carol_connection, _tempdir) = make_wallet_database_connection(Some(database_path.clone()));

    let mut shutdown = Shutdown::new();

    let (mut alice_ts, mut alice_oms, alice_comms, _alice_connectivity, alice_key_manager_handle, alice_db) =
        setup_transaction_service(
            alice_node_identity.clone(),
            vec![bob_node_identity.clone(), carol_node_identity.clone()],
            consensus_manager.clone(),
            factories.clone(),
            alice_connection,
            database_path.clone(),
            Duration::from_secs(1),
            shutdown.to_signal(),
        )
        .await;
    let mut alice_event_stream = alice_ts.get_event_stream();

    sleep(Duration::from_secs(5)).await;

    // Spin up Bob and Carol
    let (mut bob_ts, mut bob_oms, bob_comms, _bob_connectivity, bob_key_manager_handle, bob_db) =
        setup_transaction_service(
            bob_node_identity.clone(),
            vec![alice_node_identity.clone()],
            consensus_manager.clone(),
            factories.clone(),
            bob_connection,
            database_path.clone(),
            Duration::from_secs(1),
            shutdown.to_signal(),
        )
        .await;
    let mut bob_event_stream = bob_ts.get_event_stream();
    sleep(Duration::from_secs(5)).await;

    let (mut carol_ts, mut carol_oms, carol_comms, _carol_connectivity, key_manager_handle, carol_db) =
        setup_transaction_service(
            carol_node_identity.clone(),
            vec![alice_node_identity.clone()],
            consensus_manager,
            factories.clone(),
            carol_connection,
            database_path,
            Duration::from_secs(1),
            shutdown.to_signal(),
        )
        .await;
    let mut carol_event_stream = carol_ts.get_event_stream();

    // Establish some connections beforehand, to reduce the amount of work done concurrently in tests
    // Connect Bob and Alice
    sleep(Duration::from_secs(3)).await;

    let _peer_connection = bob_comms
        .connectivity()
        .dial_peer(alice_node_identity.node_id().clone())
        .await
        .unwrap();
    sleep(Duration::from_secs(3)).await;

    // Connect alice to carol
    let _peer_connection = alice_comms
        .connectivity()
        .dial_peer(carol_node_identity.node_id().clone())
        .await
        .unwrap();

    let uo2 = make_input(
        &mut OsRng,
        MicroMinotari(35000),
        &OutputFeatures::default(),
        &key_manager_handle,
    )
    .await;
    bob_oms.add_output(uo2.clone(), None).await.unwrap();
    bob_db
<<<<<<< HEAD
        .mark_output_as_unspent(uo2.hash(&bob_key_manager_handle).await.unwrap())
=======
        .mark_outputs_as_unspent(vec![(uo2.hash(&bob_key_manager_handle).await.unwrap(), true)])
>>>>>>> 0d661260
        .unwrap();
    let uo3 = make_input(
        &mut OsRng,
        MicroMinotari(45000),
        &OutputFeatures::default(),
        &key_manager_handle,
    )
    .await;
    carol_oms.add_output(uo3.clone(), None).await.unwrap();
    carol_db
<<<<<<< HEAD
        .mark_output_as_unspent(uo3.hash(&key_manager_handle).await.unwrap())
=======
        .mark_outputs_as_unspent(vec![(uo3.hash(&key_manager_handle).await.unwrap(), true)])
>>>>>>> 0d661260
        .unwrap();

    // Add some funds to Alices wallet
    let uo1a = make_input(
        &mut OsRng,
        MicroMinotari(55000),
        &OutputFeatures::default(),
        &key_manager_handle,
    )
    .await;
    alice_oms.add_output(uo1a.clone(), None).await.unwrap();
    alice_db
<<<<<<< HEAD
        .mark_output_as_unspent(uo1a.hash(&alice_key_manager_handle).await.unwrap())
=======
        .mark_outputs_as_unspent(vec![(uo1a.hash(&alice_key_manager_handle).await.unwrap(), true)])
>>>>>>> 0d661260
        .unwrap();
    let uo1b = make_input(
        &mut OsRng,
        MicroMinotari(30000),
        &OutputFeatures::default(),
        &key_manager_handle,
    )
    .await;
    alice_oms.add_output(uo1b.clone(), None).await.unwrap();
    alice_db
<<<<<<< HEAD
        .mark_output_as_unspent(uo1b.hash(&alice_key_manager_handle).await.unwrap())
=======
        .mark_outputs_as_unspent(vec![(uo1b.hash(&alice_key_manager_handle).await.unwrap(), true)])
>>>>>>> 0d661260
        .unwrap();
    let uo1c = make_input(
        &mut OsRng,
        MicroMinotari(30000),
        &OutputFeatures::default(),
        &key_manager_handle,
    )
    .await;
    alice_oms.add_output(uo1c.clone(), None).await.unwrap();
    alice_db
<<<<<<< HEAD
        .mark_output_as_unspent(uo1c.hash(&alice_key_manager_handle).await.unwrap())
=======
        .mark_outputs_as_unspent(vec![(uo1c.hash(&alice_key_manager_handle).await.unwrap(), true)])
>>>>>>> 0d661260
        .unwrap();

    // A series of interleaved transactions. First with Bob and Carol offline and then two with them online
    let value_a_to_b_1 = MicroMinotari::from(10000);
    let value_a_to_b_2 = MicroMinotari::from(8000);
    let value_b_to_a_1 = MicroMinotari::from(11000);
    let value_a_to_c_1 = MicroMinotari::from(14000);
    log::trace!("Sending A to B 1");
    let bob_address = TariAddress::new(bob_node_identity.public_key().clone(), Network::LocalNet);
    let tx_id_a_to_b_1 = alice_ts
        .send_transaction(
            bob_address.clone(),
            value_a_to_b_1,
            UtxoSelectionCriteria::default(),
            OutputFeatures::default(),
            MicroMinotari::from(20),
            "a to b 1".to_string(),
        )
        .await
        .unwrap();
    log::trace!("A to B 1 TxID: {}", tx_id_a_to_b_1);
    log::trace!("Sending A to C 1");
    let carol_address = TariAddress::new(carol_node_identity.public_key().clone(), Network::LocalNet);
    let tx_id_a_to_c_1 = alice_ts
        .send_transaction(
            carol_address,
            value_a_to_c_1,
            UtxoSelectionCriteria::default(),
            OutputFeatures::default(),
            MicroMinotari::from(20),
            "a to c 1".to_string(),
        )
        .await
        .unwrap();
    let alice_completed_tx = alice_ts.get_completed_transactions().await.unwrap();
    assert_eq!(alice_completed_tx.len(), 0);
    log::trace!("A to C 1 TxID: {}", tx_id_a_to_c_1);

    let alice_address = TariAddress::new(alice_node_identity.public_key().clone(), Network::LocalNet);
    bob_ts
        .send_transaction(
            alice_address,
            value_b_to_a_1,
            UtxoSelectionCriteria::default(),
            OutputFeatures::default(),
            MicroMinotari::from(20),
            "b to a 1".to_string(),
        )
        .await
        .unwrap();
    alice_ts
        .send_transaction(
            bob_address,
            value_a_to_b_2,
            UtxoSelectionCriteria::default(),
            OutputFeatures::default(),
            MicroMinotari::from(20),
            "a to b 2".to_string(),
        )
        .await
        .unwrap();

    let delay = sleep(Duration::from_secs(90));
    tokio::pin!(delay);
    let mut tx_reply = 0;
    let mut finalized = 0;
    loop {
        tokio::select! {
            event = alice_event_stream.recv() => {
                match &*event.unwrap() {
                    TransactionEvent::ReceivedTransactionReply(_) => tx_reply+=1,
                    TransactionEvent::ReceivedFinalizedTransaction(_) => finalized+=1,
                    _ => (),
                }

                if tx_reply == 3 && finalized ==1 {
                    break;
                }
            },
            () = &mut delay => {
                break;
            },
        }
    }
    assert_eq!(tx_reply, 3, "Need 3 replies");
    assert_eq!(finalized, 1);

    log::trace!("Alice received all Tx messages");

    let delay = sleep(Duration::from_secs(90));

    tokio::pin!(delay);
    let mut tx_reply = 0;
    let mut finalized = 0;
    loop {
        tokio::select! {
            event = bob_event_stream.recv() => {
                match &*event.unwrap() {
                    TransactionEvent::ReceivedTransactionReply(_) => tx_reply+=1,
                    TransactionEvent::ReceivedFinalizedTransaction(_) => finalized+=1,
                    _ => (),
                }
                if tx_reply == 1 && finalized == 2 {
                    break;
                }
            },
            () = &mut delay => {
                break;
            },
        }
    }
    assert_eq!(tx_reply, 1);
    assert_eq!(finalized, 2);

    let delay = sleep(Duration::from_secs(90));
    tokio::pin!(delay);

    tokio::pin!(delay);
    let mut finalized = 0;
    loop {
        tokio::select! {
            event = carol_event_stream.recv() => {
                if let TransactionEvent::ReceivedFinalizedTransaction(_) = &*event.unwrap() {
                    finalized+=1;
                    break;
                }
            },
            () = &mut delay => {
                break;
            },
        }
    }
    assert_eq!(finalized, 1);

    let alice_pending_outbound = alice_ts.get_pending_outbound_transactions().await.unwrap();
    let alice_completed_tx = alice_ts.get_completed_transactions().await.unwrap();
    assert_eq!(alice_pending_outbound.len(), 0);
    assert_eq!(alice_completed_tx.len(), 4, "Not enough transactions for Alice");
    let bob_pending_outbound = bob_ts.get_pending_outbound_transactions().await.unwrap();
    let bob_completed_tx = bob_ts.get_completed_transactions().await.unwrap();
    assert_eq!(bob_pending_outbound.len(), 0);
    assert_eq!(bob_completed_tx.len(), 3, "Not enough transactions for Bob");

    let carol_pending_inbound = carol_ts.get_pending_inbound_transactions().await.unwrap();
    let carol_completed_tx = carol_ts.get_completed_transactions().await.unwrap();
    assert_eq!(carol_pending_inbound.len(), 0);
    assert_eq!(carol_completed_tx.len(), 1);

    shutdown.trigger();
    alice_comms.wait_until_shutdown().await;
    bob_comms.wait_until_shutdown().await;
    carol_comms.wait_until_shutdown().await;
}

#[tokio::test]
async fn test_accepting_unknown_tx_id_and_malformed_reply() {
    let factories = CryptoFactories::default();
    let consensus_constants = create_consensus_constants(0);
    let temp_dir = tempdir().unwrap();
    let path_string = temp_dir.path().to_str().unwrap().to_string();
    let alice_db_name = format!("{}.sqlite3", random::string(8).as_str());
    let alice_db_path = format!("{}/{}", path_string, alice_db_name);
    let connection_alice = run_migration_and_create_sqlite_connection(&alice_db_path, 16).unwrap();

    let bob_node_identity =
        NodeIdentity::random(&mut OsRng, get_next_memory_address(), PeerFeatures::COMMUNICATION_NODE);

    let mut alice_ts_interface = setup_transaction_service_no_comms(factories.clone(), connection_alice, None).await;

    let uo = make_input(
        &mut OsRng,
        MicroMinotari(250000),
        &OutputFeatures::default(),
        &alice_ts_interface.key_manager_handle,
    )
    .await;

    alice_ts_interface
        .output_manager_service_handle
        .add_output(uo.clone(), None)
        .await
        .unwrap();
    alice_ts_interface
        .oms_db
<<<<<<< HEAD
        .mark_output_as_unspent(uo.hash(&alice_ts_interface.key_manager_handle).await.unwrap())
=======
        .mark_outputs_as_unspent(vec![(
            uo.hash(&alice_ts_interface.key_manager_handle).await.unwrap(),
            true,
        )])
>>>>>>> 0d661260
        .unwrap();

    let bob_address = TariAddress::new(bob_node_identity.public_key().clone(), Network::LocalNet);
    alice_ts_interface
        .transaction_service_handle
        .send_transaction(
            bob_address,
            MicroMinotari::from(5000),
            UtxoSelectionCriteria::default(),
            OutputFeatures::default(),
            MicroMinotari::from(20),
            "".to_string(),
        )
        .await
        .unwrap();
    alice_ts_interface
        .outbound_service_mock_state
        .wait_call_count(1, Duration::from_secs(60))
        .await
        .unwrap();
    let (_, body) = alice_ts_interface.outbound_service_mock_state.pop_call().await.unwrap();

    let envelope_body = EnvelopeBody::decode(body.to_vec().as_slice()).unwrap();
    let sender_message = envelope_body
        .decode_part::<proto::TransactionSenderMessage>(1)
        .unwrap()
        .unwrap();

    let sender = sender_message.try_into().unwrap();
    let output = create_wallet_output_from_sender_data(&sender, &alice_ts_interface.key_manager_handle).await;
    let rtp = ReceiverTransactionProtocol::new(
        sender,
        output,
        &alice_ts_interface.key_manager_handle,
        &consensus_constants,
    )
    .await;

    let mut tx_reply = rtp.get_signed_data().unwrap().clone();
    let mut wrong_tx_id = tx_reply.clone();
    wrong_tx_id.tx_id = 2u64.into();
    let (_p, pub_key) = PublicKey::random_keypair(&mut OsRng);
    tx_reply.public_spend_key = pub_key;
    alice_ts_interface
        .transaction_ack_message_channel
        .send(create_dummy_message(
            wrong_tx_id.try_into().unwrap(),
            bob_node_identity.public_key(),
        ))
        .await
        .unwrap();

    alice_ts_interface
        .transaction_ack_message_channel
        .send(create_dummy_message(
            tx_reply.try_into().unwrap(),
            bob_node_identity.public_key(),
        ))
        .await
        .unwrap();
}

#[tokio::test]
async fn finalize_tx_with_incorrect_pubkey() {
    let factories = CryptoFactories::default();
    let key_manager = create_memory_db_key_manager();

    let temp_dir = tempdir().unwrap();
    let path_string = temp_dir.path().to_str().unwrap().to_string();

    let alice_db_name = format!("{}.sqlite3", random::string(8).as_str());
    let alice_db_path = format!("{}/{}", path_string, alice_db_name);
    let bob_db_name = format!("{}.sqlite3", random::string(8).as_str());
    let bob_db_path = format!("{}/{}", path_string, bob_db_name);
    let connection_alice = run_migration_and_create_sqlite_connection(&alice_db_path, 16).unwrap();
    let connection_bob = run_migration_and_create_sqlite_connection(&bob_db_path, 16).unwrap();

    let mut alice_ts_interface = setup_transaction_service_no_comms(factories.clone(), connection_alice, None).await;
    let mut alice_event_stream = alice_ts_interface.transaction_service_handle.get_event_stream();

    let bob_node_identity =
        NodeIdentity::random(&mut OsRng, get_next_memory_address(), PeerFeatures::COMMUNICATION_NODE);
    let mut bob_ts_interface = setup_transaction_service_no_comms(factories.clone(), connection_bob, None).await;

    let uo = make_input(
        &mut OsRng,
        MicroMinotari(250000),
        &OutputFeatures::default(),
        &alice_ts_interface.key_manager_handle,
    )
    .await;
    bob_ts_interface
        .output_manager_service_handle
        .add_output(uo.clone(), None)
        .await
        .unwrap();
    bob_ts_interface
        .oms_db
<<<<<<< HEAD
        .mark_output_as_unspent(uo.hash(&bob_ts_interface.key_manager_handle).await.unwrap())
=======
        .mark_outputs_as_unspent(vec![(
            uo.hash(&bob_ts_interface.key_manager_handle).await.unwrap(),
            true,
        )])
>>>>>>> 0d661260
        .unwrap();
    let mut stp = bob_ts_interface
        .output_manager_service_handle
        .prepare_transaction_to_send(
            TxId::new_random(),
            MicroMinotari::from(5000),
            UtxoSelectionCriteria::default(),
            OutputFeatures::default(),
            MicroMinotari::from(25),
            TransactionMetadata::default(),
            "".to_string(),
            script!(Nop),
            Covenant::default(),
            MicroMinotari::zero(),
        )
        .await
        .unwrap();
    let msg = stp.build_single_round_message(&key_manager).await.unwrap();
    let tx_message = create_dummy_message(
        TransactionSenderMessage::Single(Box::new(msg)).try_into().unwrap(),
        bob_node_identity.public_key(),
    );

    alice_ts_interface
        .transaction_send_message_channel
        .send(tx_message)
        .await
        .unwrap();

    alice_ts_interface
        .outbound_service_mock_state
        .wait_call_count(1, Duration::from_secs(10))
        .await
        .unwrap();
    let (_, body) = alice_ts_interface.outbound_service_mock_state.pop_call().await.unwrap();

    let envelope_body = EnvelopeBody::decode(body.to_vec().as_slice()).unwrap();
    let recipient_reply: RecipientSignedMessage = envelope_body
        .decode_part::<proto::RecipientSignedMessage>(1)
        .unwrap()
        .unwrap()
        .try_into()
        .unwrap();

    stp.add_single_recipient_info(recipient_reply.clone(), &key_manager)
        .await
        .unwrap();
    stp.finalize(&key_manager).await.unwrap();
    let tx = stp.get_transaction().unwrap();

    let finalized_transaction_message = proto::TransactionFinalizedMessage {
        tx_id: recipient_reply.tx_id.as_u64(),
        transaction: Some(tx.clone().try_into().unwrap()),
    };

    alice_ts_interface
        .transaction_finalize_message_channel
        .send(create_dummy_message(
            finalized_transaction_message,
            &PublicKey::from_secret_key(&PrivateKey::random(&mut OsRng)),
        ))
        .await
        .unwrap();

    let delay = sleep(Duration::from_secs(15));
    tokio::pin!(delay);

    tokio::pin!(delay);
    loop {
        tokio::select! {
            event = alice_event_stream.recv() => {
                 if let TransactionEvent::ReceivedFinalizedTransaction(_) = (*event.unwrap()).clone() {
                     panic!("Should not have received finalized event!");
                }
            },
            () = &mut delay => {
                break;
            },
        }
    }

    assert!(alice_ts_interface
        .transaction_service_handle
        .get_completed_transaction(recipient_reply.tx_id)
        .await
        .is_err());
}

#[tokio::test]
async fn finalize_tx_with_missing_output() {
    let factories = CryptoFactories::default();
    let key_manager = create_memory_db_key_manager();
    let temp_dir = tempdir().unwrap();
    let path_string = temp_dir.path().to_str().unwrap().to_string();

    let alice_db_name = format!("{}.sqlite3", random::string(8).as_str());
    let alice_db_path = format!("{}/{}", path_string, alice_db_name);
    let bob_db_name = format!("{}.sqlite3", random::string(8).as_str());
    let bob_db_path = format!("{}/{}", path_string, bob_db_name);
    let connection_alice = run_migration_and_create_sqlite_connection(&alice_db_path, 16).unwrap();
    let connection_bob = run_migration_and_create_sqlite_connection(&bob_db_path, 16).unwrap();

    let mut alice_ts_interface = setup_transaction_service_no_comms(factories.clone(), connection_alice, None).await;
    let mut alice_event_stream = alice_ts_interface.transaction_service_handle.get_event_stream();

    let bob_node_identity =
        NodeIdentity::random(&mut OsRng, get_next_memory_address(), PeerFeatures::COMMUNICATION_NODE);
    let mut bob_ts_interface = setup_transaction_service_no_comms(factories.clone(), connection_bob, None).await;

    let uo = make_input(
        &mut OsRng,
        MicroMinotari(250000),
        &OutputFeatures::default(),
        &alice_ts_interface.key_manager_handle,
    )
    .await;

    bob_ts_interface
        .output_manager_service_handle
        .add_output(uo.clone(), None)
        .await
        .unwrap();
    bob_ts_interface
        .oms_db
<<<<<<< HEAD
        .mark_output_as_unspent(uo.hash(&bob_ts_interface.key_manager_handle).await.unwrap())
=======
        .mark_outputs_as_unspent(vec![(
            uo.hash(&bob_ts_interface.key_manager_handle).await.unwrap(),
            true,
        )])
>>>>>>> 0d661260
        .unwrap();

    let mut stp = bob_ts_interface
        .output_manager_service_handle
        .prepare_transaction_to_send(
            TxId::new_random(),
            MicroMinotari::from(5000),
            UtxoSelectionCriteria::default(),
            OutputFeatures::default(),
            MicroMinotari::from(20),
            TransactionMetadata::default(),
            "".to_string(),
            script!(Nop),
            Covenant::default(),
            MicroMinotari::zero(),
        )
        .await
        .unwrap();
    let msg = stp.build_single_round_message(&key_manager).await.unwrap();
    let tx_message = create_dummy_message(
        TransactionSenderMessage::Single(Box::new(msg)).try_into().unwrap(),
        bob_node_identity.public_key(),
    );

    alice_ts_interface
        .transaction_send_message_channel
        .send(tx_message)
        .await
        .unwrap();

    alice_ts_interface
        .outbound_service_mock_state
        .wait_call_count(1, Duration::from_secs(10))
        .await
        .unwrap();
    let (_, body) = alice_ts_interface.outbound_service_mock_state.pop_call().await.unwrap();

    let envelope_body = EnvelopeBody::decode(body.to_vec().as_slice()).unwrap();
    let recipient_reply: RecipientSignedMessage = envelope_body
        .decode_part::<proto::RecipientSignedMessage>(1)
        .unwrap()
        .unwrap()
        .try_into()
        .unwrap();

    stp.add_single_recipient_info(recipient_reply.clone(), &key_manager)
        .await
        .unwrap();
    stp.finalize(&key_manager).await.unwrap();

    let finalized_transaction_message = proto::TransactionFinalizedMessage {
        tx_id: recipient_reply.tx_id.as_u64(),
        transaction: Some(
            Transaction::new(
                vec![],
                vec![],
                vec![],
                PrivateKey::random(&mut OsRng),
                PrivateKey::random(&mut OsRng),
            )
            .try_into()
            .unwrap(),
        ),
    };

    alice_ts_interface
        .transaction_finalize_message_channel
        .send(create_dummy_message(
            finalized_transaction_message,
            bob_node_identity.public_key(),
        ))
        .await
        .unwrap();

    let delay = sleep(Duration::from_secs(15));
    tokio::pin!(delay);

    tokio::pin!(delay);
    loop {
        tokio::select! {
            event = alice_event_stream.recv() => {
                 if let TransactionEvent::ReceivedFinalizedTransaction(_) = (*event.unwrap()).clone() {
                    panic!("Should not have received finalized event");
                }
            },
            () = &mut delay => {
                break;
            },
        }
    }

    assert!(alice_ts_interface
        .transaction_service_handle
        .get_completed_transaction(recipient_reply.tx_id)
        .await
        .is_err());
}

#[tokio::test(flavor = "multi_thread", worker_threads = 1)]
async fn discovery_async_return_test() {
    let db_tempdir = tempdir().unwrap();
    let db_folder = db_tempdir.path();
    let network = Network::LocalNet;
    let consensus_manager = ConsensusManager::builder(network).build().unwrap();
    let factories = CryptoFactories::default();

    // Alice's parameters
    let alice_node_identity = Arc::new(NodeIdentity::random(
        &mut OsRng,
        get_next_memory_address(),
        PeerFeatures::COMMUNICATION_NODE,
    ));

    // Bob's parameters
    let bob_node_identity = Arc::new(NodeIdentity::random(
        &mut OsRng,
        get_next_memory_address(),
        PeerFeatures::COMMUNICATION_NODE,
    ));

    // Carols's parameters
    let carol_node_identity = Arc::new(NodeIdentity::random(
        &mut OsRng,
        get_next_memory_address(),
        PeerFeatures::COMMUNICATION_NODE,
    ));

    log::info!(
        "discovery_async_return_test: Alice: '{}', Bob: '{}', Carol: '{}'",
        alice_node_identity.node_id().short_str(),
        bob_node_identity.node_id().short_str(),
        carol_node_identity.node_id().short_str(),
    );
    let mut shutdown = Shutdown::new();

    let carol_connection = make_wallet_database_memory_connection();

    let (_carol_ts, _carol_oms, carol_comms, _carol_connectivity, key_manager_handle, _carol_db) =
        setup_transaction_service(
            carol_node_identity.clone(),
            vec![],
            consensus_manager.clone(),
            factories.clone(),
            carol_connection,
            db_folder.join("carol"),
            Duration::from_secs(1),
            shutdown.to_signal(),
        )
        .await;

    let alice_connection = make_wallet_database_memory_connection();

    let (mut alice_ts, mut alice_oms, alice_comms, _alice_connectivity, alice_key_manager_handle, alice_db) =
        setup_transaction_service(
            alice_node_identity,
            vec![carol_node_identity.clone()],
            consensus_manager,
            factories.clone(),
            alice_connection,
            db_folder.join("alice"),
            Duration::from_secs(20),
            shutdown.to_signal(),
        )
        .await;
    let mut alice_event_stream = alice_ts.get_event_stream();

    let uo1a = make_input(
        &mut OsRng,
        MicroMinotari(55000),
        &OutputFeatures::default(),
        &key_manager_handle,
    )
    .await;
    alice_oms.add_output(uo1a.clone(), None).await.unwrap();
    alice_db
<<<<<<< HEAD
        .mark_output_as_unspent(uo1a.hash(&alice_key_manager_handle).await.unwrap())
=======
        .mark_outputs_as_unspent(vec![(uo1a.hash(&alice_key_manager_handle).await.unwrap(), true)])
>>>>>>> 0d661260
        .unwrap();
    let uo1b = make_input(
        &mut OsRng,
        MicroMinotari(30000),
        &OutputFeatures::default(),
        &key_manager_handle,
    )
    .await;
    alice_oms.add_output(uo1b.clone(), None).await.unwrap();
    alice_db
<<<<<<< HEAD
        .mark_output_as_unspent(uo1b.hash(&alice_key_manager_handle).await.unwrap())
=======
        .mark_outputs_as_unspent(vec![(uo1b.hash(&alice_key_manager_handle).await.unwrap(), true)])
>>>>>>> 0d661260
        .unwrap();
    let uo1c = make_input(
        &mut OsRng,
        MicroMinotari(30000),
        &OutputFeatures::default(),
        &key_manager_handle,
    )
    .await;
    alice_oms.add_output(uo1c.clone(), None).await.unwrap();
    alice_db
<<<<<<< HEAD
        .mark_output_as_unspent(uo1c.hash(&alice_key_manager_handle).await.unwrap())
=======
        .mark_outputs_as_unspent(vec![(uo1c.hash(&alice_key_manager_handle).await.unwrap(), true)])
>>>>>>> 0d661260
        .unwrap();

    let initial_balance = alice_oms.get_balance().await.unwrap();

    let value_a_to_c_1 = MicroMinotari::from(14000);
    let bob_address = TariAddress::new(bob_node_identity.public_key().clone(), network);
    let tx_id = alice_ts
        .send_transaction(
            bob_address,
            value_a_to_c_1,
            UtxoSelectionCriteria::default(),
            OutputFeatures::default(),
            MicroMinotari::from(20),
            "Discovery Tx!".to_string(),
        )
        .await
        .unwrap();

    assert_ne!(initial_balance, alice_oms.get_balance().await.unwrap());

    #[allow(unused_assignments)]
    let mut found_txid = TxId::from(0u64);
    #[allow(unused_assignments)]
    let mut is_direct_send = true;
    let delay = sleep(Duration::from_secs(60));
    tokio::pin!(delay);
    loop {
        tokio::select! {
            event = alice_event_stream.recv() => {
                if let TransactionEvent::TransactionSendResult(tx_id, status) = (*event.unwrap()).clone() {
                    found_txid = tx_id;
                    is_direct_send = status.direct_send_result;
                    break;
                }
            },
            () = &mut delay => {
                panic!("Timeout while waiting for transaction to fail sending");
            },
        }
    }
    assert_eq!(found_txid, tx_id);
    assert!(!is_direct_send);

    let carol_address = TariAddress::new(carol_node_identity.public_key().clone(), network);
    let tx_id2 = alice_ts
        .send_transaction(
            carol_address,
            value_a_to_c_1,
            UtxoSelectionCriteria::default(),
            OutputFeatures::default(),
            MicroMinotari::from(20),
            "Discovery Tx2!".to_string(),
        )
        .await
        .unwrap();

    #[allow(unused_assignments)]
    let mut success_result = false;
    #[allow(unused_assignments)]
    let mut success_tx_id = TxId::from(0u64);
    let delay = sleep(Duration::from_secs(60));
    tokio::pin!(delay);

    loop {
        tokio::select! {
            event = alice_event_stream.recv() => {
                if let TransactionEvent::TransactionSendResult(tx_id, status) = &*event.unwrap() {
                    success_result = status.direct_send_result;
                    success_tx_id = *tx_id;
                    break;
                }
            },
            () = &mut delay => {
                panic!("Timeout while waiting for transaction to successfully be sent");
            },
        }
    }

    assert_eq!(success_tx_id, tx_id2);
    assert!(success_result);

    let delay = sleep(Duration::from_secs(60));
    tokio::pin!(delay);
    tokio::pin!(delay);
    loop {
        tokio::select! {
            event = alice_event_stream.recv() => {
                if let TransactionEvent::ReceivedTransactionReply(tx_id) = &*event.unwrap() {
                    if tx_id == &tx_id2 {
                        break;
                    }
                }
            },
            () = &mut delay => {
                panic!("Timeout while Alice was waiting for a transaction reply");
            },
        }
    }

    shutdown.trigger();
    alice_comms.wait_until_shutdown().await;
    carol_comms.wait_until_shutdown().await;
}

#[tokio::test]
async fn test_power_mode_updates() {
    let factories = CryptoFactories::default();
    let connection = make_wallet_database_memory_connection();

    let mut alice_ts_interface = setup_transaction_service_no_comms(factories.clone(), connection, None).await;
    let tx_backend = alice_ts_interface.ts_db;

    let kernel = KernelBuilder::new()
        .with_excess(&factories.commitment.zero())
        .with_signature(Signature::default())
        .build()
        .unwrap();
    let tx = Transaction::new(
        vec![],
        vec![],
        vec![kernel],
        PrivateKey::random(&mut OsRng),
        PrivateKey::random(&mut OsRng),
    );
    let source_address = TariAddress::new(
        PublicKey::from_secret_key(&PrivateKey::random(&mut OsRng)),
        Network::LocalNet,
    );
    let destination_address = TariAddress::new(
        PublicKey::from_secret_key(&PrivateKey::random(&mut OsRng)),
        Network::LocalNet,
    );
    let completed_tx1 = CompletedTransaction {
        tx_id: 1u64.into(),
        source_address,
        destination_address,
        amount: 5000 * uT,
        fee: MicroMinotari::from(100),
        transaction: tx.clone(),
        status: TransactionStatus::Completed,
        message: "Yo!".to_string(),
        timestamp: Utc::now().naive_utc(),
        cancelled: None,
        direction: TransactionDirection::Outbound,
        send_count: 0,
        last_send_timestamp: None,
        transaction_signature: tx.first_kernel_excess_sig().unwrap_or(&Signature::default()).clone(),
        confirmations: None,
        mined_height: None,
        mined_in_block: None,
        mined_timestamp: None,
    };

    let source_address = TariAddress::new(
        PublicKey::from_secret_key(&PrivateKey::random(&mut OsRng)),
        Network::LocalNet,
    );
    let destination_address = TariAddress::new(
        PublicKey::from_secret_key(&PrivateKey::random(&mut OsRng)),
        Network::LocalNet,
    );
    let completed_tx2 = CompletedTransaction {
        tx_id: 2u64.into(),
        source_address,
        destination_address,
        amount: 6000 * uT,
        fee: MicroMinotari::from(200),
        transaction: tx.clone(),
        status: TransactionStatus::Completed,
        message: "Yo!".to_string(),
        timestamp: Utc::now().naive_utc(),
        cancelled: None,
        direction: TransactionDirection::Outbound,
        send_count: 0,
        last_send_timestamp: None,
        transaction_signature: tx.first_kernel_excess_sig().unwrap_or(&Signature::default()).clone(),
        confirmations: None,
        mined_height: None,
        mined_in_block: None,
        mined_timestamp: None,
    };

    tx_backend
        .write(WriteOperation::Insert(DbKeyValuePair::CompletedTransaction(
            1u64.into(),
            Box::new(completed_tx1),
        )))
        .unwrap();
    tx_backend
        .write(WriteOperation::Insert(DbKeyValuePair::CompletedTransaction(
            2u64.into(),
            Box::new(completed_tx2),
        )))
        .unwrap();

    alice_ts_interface
        .wallet_connectivity_service_mock
        .set_base_node(alice_ts_interface.base_node_identity.to_peer());

    alice_ts_interface
        .wallet_connectivity_service_mock
        .notify_base_node_set(alice_ts_interface.base_node_identity.to_peer());

    alice_ts_interface
        .base_node_rpc_mock_state
        .set_transaction_query_response(TxQueryResponse {
            location: TxLocation::NotStored,
            best_block_hash: None,
            confirmations: 0,
            is_synced: true,
            best_block_height: 10,
            mined_timestamp: None,
        });

    let result = alice_ts_interface
        .transaction_service_handle
        .restart_broadcast_protocols()
        .await;

    assert!(result.is_ok());

    // Wait for first 4 messages
    let _schnorr_signatures = alice_ts_interface
        .base_node_rpc_mock_state
        .wait_pop_transaction_query_calls(4, Duration::from_secs(20))
        .await
        .unwrap();

    alice_ts_interface
        .transaction_service_handle
        .set_low_power_mode()
        .await
        .unwrap();
    // expect 4 messages more
    let _schnorr_signatures = alice_ts_interface
        .base_node_rpc_mock_state
        .wait_pop_transaction_query_calls(4, Duration::from_secs(60))
        .await
        .unwrap();

    alice_ts_interface
        .transaction_service_handle
        .set_normal_power_mode()
        .await
        .unwrap();
    // and 4 more
    let _schnorr_signatures = alice_ts_interface
        .base_node_rpc_mock_state
        .wait_pop_transaction_query_calls(4, Duration::from_secs(60))
        .await
        .unwrap();
}

#[tokio::test]
async fn test_set_num_confirmations() {
    let factories = CryptoFactories::default();

    let connection = make_wallet_database_memory_connection();

    let mut ts_interface = setup_transaction_service_no_comms(
        factories,
        connection,
        Some(TransactionServiceConfig {
            broadcast_monitoring_timeout: Duration::from_secs(20),
            chain_monitoring_timeout: Duration::from_secs(20),
            ..Default::default()
        }),
    )
    .await;

    let num_confirmations_required = ts_interface
        .transaction_service_handle
        .get_num_confirmations_required()
        .await
        .unwrap();
    assert_eq!(
        num_confirmations_required,
        TransactionServiceConfig::default().num_confirmations_required
    );

    for number in 1..10 {
        ts_interface
            .transaction_service_handle
            .set_num_confirmations_required(number)
            .await
            .unwrap();

        let num_confirmations_required = ts_interface
            .transaction_service_handle
            .get_num_confirmations_required()
            .await
            .unwrap();
        assert_eq!(num_confirmations_required, number);
    }
}

#[tokio::test]
async fn test_transaction_cancellation() {
    let factories = CryptoFactories::default();

    let bob_node_identity =
        NodeIdentity::random(&mut OsRng, get_next_memory_address(), PeerFeatures::COMMUNICATION_NODE);

    let connection = make_wallet_database_memory_connection();

    let mut alice_ts_interface = setup_transaction_service_no_comms(
        factories.clone(),
        connection,
        Some(TransactionServiceConfig {
            broadcast_monitoring_timeout: Duration::from_secs(20),
            chain_monitoring_timeout: Duration::from_secs(20),
            ..Default::default()
        }),
    )
    .await;
    let mut alice_event_stream = alice_ts_interface.transaction_service_handle.get_event_stream();

    let alice_total_available = 2500000 * uT;
    let uo = make_input(
        &mut OsRng,
        alice_total_available,
        &OutputFeatures::default(),
        &alice_ts_interface.key_manager_handle,
    )
    .await;
    alice_ts_interface
        .output_manager_service_handle
        .add_output(uo.clone(), None)
        .await
        .unwrap();
    alice_ts_interface
        .oms_db
<<<<<<< HEAD
        .mark_output_as_unspent(uo.hash(&alice_ts_interface.key_manager_handle).await.unwrap())
=======
        .mark_outputs_as_unspent(vec![(
            uo.hash(&alice_ts_interface.key_manager_handle).await.unwrap(),
            true,
        )])
>>>>>>> 0d661260
        .unwrap();

    let amount_sent = 100000 * uT;
    let bob_address = TariAddress::new(bob_node_identity.public_key().clone(), Network::LocalNet);
    let tx_id = alice_ts_interface
        .transaction_service_handle
        .send_transaction(
            bob_address,
            amount_sent,
            UtxoSelectionCriteria::default(),
            OutputFeatures::default(),
            100 * uT,
            "Testing Message".to_string(),
        )
        .await
        .unwrap();

    let delay = sleep(Duration::from_secs(60));
    tokio::pin!(delay);
    tokio::pin!(delay);
    loop {
        tokio::select! {
            event = alice_event_stream.recv() => {
                if let TransactionEvent::TransactionSendResult(_,_) = &*event.unwrap() {
                    break;
                }
            },
            () = &mut delay => {
                break;
            },
        }
    }

    for i in 0..=12 {
        match alice_ts_interface
            .transaction_service_handle
            .get_pending_outbound_transactions()
            .await
            .unwrap()
            .remove(&tx_id)
        {
            None => (),
            Some(_) => break,
        }
        sleep(Duration::from_secs(5)).await;
        if i >= 12 {
            panic!("Pending outbound transaction should have been added by now");
        }
    }

    let _result = alice_ts_interface.outbound_service_mock_state.take_calls().await;

    alice_ts_interface
        .transaction_service_handle
        .cancel_transaction(tx_id)
        .await
        .unwrap();

    // Wait for cancellation event, in an effort to nail down where the issue is for the flakey CI test
    let delay = sleep(Duration::from_secs(60));
    tokio::pin!(delay);
    let mut cancelled = false;
    loop {
        tokio::select! {
            event = alice_event_stream.recv() => {
                if let TransactionEvent::TransactionCancelled(..) = &*event.unwrap() {
                   cancelled = true;
                   break;
                }
            },
            () = &mut delay => {
                break;
            },
        }
    }
    assert!(cancelled, "Cancelled event should have occurred");
    // We expect 1 sent direct and via SAF
    alice_ts_interface
        .outbound_service_mock_state
        .wait_call_count(2, Duration::from_secs(60))
        .await
        .expect("alice call wait 1");

    let call = alice_ts_interface.outbound_service_mock_state.pop_call().await.unwrap();
    let alice_cancel_message = try_decode_transaction_cancelled_message(call.1.to_vec()).unwrap();
    assert_eq!(alice_cancel_message.tx_id, tx_id.as_u64(), "DIRECT");

    let call = alice_ts_interface.outbound_service_mock_state.pop_call().await.unwrap();
    let alice_cancel_message = try_decode_transaction_cancelled_message(call.1.to_vec()).unwrap();
    assert_eq!(alice_cancel_message.tx_id, tx_id.as_u64(), "SAF");

    assert!(alice_ts_interface
        .transaction_service_handle
        .get_pending_outbound_transactions()
        .await
        .unwrap()
        .remove(&tx_id)
        .is_none());

    let key_manager = create_memory_db_key_manager();
    let input = create_wallet_output_with_data(
        script!(Nop),
        OutputFeatures::default(),
        &TestParams::new(&key_manager).await,
        MicroMinotari::from(100_000),
        &key_manager,
    )
    .await
    .unwrap();

    let constants = create_consensus_constants(0);
    let key_manager = create_memory_db_key_manager();
    let mut builder = SenderTransactionProtocol::builder(constants, key_manager.clone());
    let amount = MicroMinotari::from(10_000);
    let change = TestParams::new(&key_manager).await;
    builder
        .with_lock_height(0)
        .with_fee_per_gram(MicroMinotari::from(5))
        .with_message("Yo!".to_string())
        .with_input(input)
        .await
        .unwrap()
        .with_change_data(
            script!(Nop),
            inputs!(change.script_key_pk),
            change.script_key_id.clone(),
            change.spend_key_id.clone(),
            Covenant::default(),
        )
        .with_recipient_data(
            script!(Nop),
            Default::default(),
            Covenant::default(),
            MicroMinotari::zero(),
            amount,
        )
        .await
        .unwrap();

    let mut stp = builder.build().await.unwrap();
    let tx_sender_msg = stp.build_single_round_message(&key_manager).await.unwrap();
    let tx_id2 = tx_sender_msg.tx_id;
    let proto_message = proto::TransactionSenderMessage::single(tx_sender_msg.try_into().unwrap());
    alice_ts_interface
        .transaction_send_message_channel
        .send(create_dummy_message(proto_message, bob_node_identity.public_key()))
        .await
        .unwrap();

    let delay = sleep(Duration::from_secs(60));
    tokio::pin!(delay);
    loop {
        tokio::select! {
            event = alice_event_stream.recv() => {
                if let TransactionEvent::ReceivedTransaction(_) = &*event.unwrap() {
                   break;
                }
            },
            () = &mut delay => {
                break;
            },
        }
    }

    alice_ts_interface
        .transaction_service_handle
        .get_pending_inbound_transactions()
        .await
        .unwrap()
        .remove(&tx_id2)
        .expect("Pending Transaction 2 should be in list");

    alice_ts_interface
        .transaction_service_handle
        .cancel_transaction(tx_id2)
        .await
        .unwrap();

    assert!(alice_ts_interface
        .transaction_service_handle
        .get_pending_inbound_transactions()
        .await
        .unwrap()
        .remove(&tx_id2)
        .is_none());

    // Lets cancel the last one using a Comms stack message
    let input = create_wallet_output_with_data(
        script!(Nop),
        OutputFeatures::default(),
        &TestParams::new(&key_manager.clone()).await,
        MicroMinotari::from(100_000),
        &key_manager.clone(),
    )
    .await
    .unwrap();
    let constants = create_consensus_constants(0);
    let mut builder = SenderTransactionProtocol::builder(constants, key_manager.clone());
    let amount = MicroMinotari::from(10_000);
    let change = TestParams::new(&key_manager).await;
    builder
        .with_lock_height(0)
        .with_fee_per_gram(MicroMinotari::from(5))
        .with_message("Yo!".to_string())
        .with_input(input)
        .await
        .unwrap()
        .with_change_data(
            script!(Nop),
            inputs!(change.script_key_pk),
            change.script_key_id.clone(),
            change.spend_key_id.clone(),
            Covenant::default(),
        )
        .with_recipient_data(
            script!(Nop),
            Default::default(),
            Covenant::default(),
            MicroMinotari::zero(),
            amount,
        )
        .await
        .unwrap();

    let mut stp = builder.build().await.unwrap();
    let tx_sender_msg = stp.build_single_round_message(&key_manager).await.unwrap();
    let tx_id3 = tx_sender_msg.tx_id;
    let proto_message = proto::TransactionSenderMessage::single(tx_sender_msg.try_into().unwrap());
    alice_ts_interface
        .transaction_send_message_channel
        .send(create_dummy_message(proto_message, bob_node_identity.public_key()))
        .await
        .unwrap();

    let delay = sleep(Duration::from_secs(60));
    tokio::pin!(delay);
    loop {
        tokio::select! {
            event = alice_event_stream.recv() => {
                if let TransactionEvent::ReceivedTransaction(_) = &*event.unwrap() {
                   break;
                }
            },
            () = &mut delay => {
                break;
            },
        }
    }

    alice_ts_interface
        .transaction_service_handle
        .get_pending_inbound_transactions()
        .await
        .unwrap()
        .remove(&tx_id3)
        .expect("Pending Transaction 3 should be in list");

    let proto_message = proto::TransactionCancelledMessage { tx_id: tx_id3.as_u64() };
    // Sent from the wrong source address so should not cancel
    alice_ts_interface
        .transaction_cancelled_message_channel
        .send(create_dummy_message(
            proto_message,
            &PublicKey::from_secret_key(&PrivateKey::random(&mut OsRng)),
        ))
        .await
        .unwrap();

    sleep(Duration::from_secs(5)).await;

    alice_ts_interface
        .transaction_service_handle
        .get_pending_inbound_transactions()
        .await
        .unwrap()
        .remove(&tx_id3)
        .expect("Pending Transaction 3 should be in list");

    let proto_message = proto::TransactionCancelledMessage { tx_id: tx_id3.as_u64() };
    alice_ts_interface
        .transaction_cancelled_message_channel
        .send(create_dummy_message(proto_message, bob_node_identity.public_key()))
        .await
        .unwrap();

    let delay = sleep(Duration::from_secs(30)).fuse();
    tokio::pin!(delay);
    let mut cancelled = false;
    loop {
        tokio::select! {
            event = alice_event_stream.recv() => {
                if let TransactionEvent::TransactionCancelled(..) = &*event.unwrap() {
                   cancelled = true;
                   break;
                }
            },
            () = &mut delay => {
                break;
            },
        }
    }
    assert!(cancelled, "Should received cancelled event");

    assert!(alice_ts_interface
        .transaction_service_handle
        .get_pending_inbound_transactions()
        .await
        .unwrap()
        .remove(&tx_id3)
        .is_none());
}
#[tokio::test]
async fn test_direct_vs_saf_send_of_tx_reply_and_finalize() {
    let factories = CryptoFactories::default();

    let alice_node_identity =
        NodeIdentity::random(&mut OsRng, get_next_memory_address(), PeerFeatures::COMMUNICATION_NODE);

    let bob_node_identity =
        NodeIdentity::random(&mut OsRng, get_next_memory_address(), PeerFeatures::COMMUNICATION_NODE);
    let connection = make_wallet_database_memory_connection();

    let mut alice_ts_interface = setup_transaction_service_no_comms(factories.clone(), connection, None).await;

    let alice_total_available = 2500000 * uT;
    let uo = make_input(
        &mut OsRng,
        alice_total_available,
        &OutputFeatures::default(),
        &alice_ts_interface.key_manager_handle,
    )
    .await;
    alice_ts_interface
        .output_manager_service_handle
        .add_output(uo.clone(), None)
        .await
        .unwrap();
    alice_ts_interface
        .oms_db
<<<<<<< HEAD
        .mark_output_as_unspent(uo.hash(&alice_ts_interface.key_manager_handle).await.unwrap())
=======
        .mark_outputs_as_unspent(vec![(
            uo.hash(&alice_ts_interface.key_manager_handle).await.unwrap(),
            true,
        )])
>>>>>>> 0d661260
        .unwrap();

    let amount_sent = 100000 * uT;
    let bob_address = TariAddress::new(bob_node_identity.public_key().clone(), Network::LocalNet);
    let tx_id = alice_ts_interface
        .transaction_service_handle
        .send_transaction(
            bob_address,
            amount_sent,
            UtxoSelectionCriteria::default(),
            OutputFeatures::default(),
            100 * uT,
            "Testing Message".to_string(),
        )
        .await
        .unwrap();

    alice_ts_interface
        .outbound_service_mock_state
        .wait_call_count(2, Duration::from_secs(60))
        .await
        .unwrap();

    let (_, _body) = alice_ts_interface.outbound_service_mock_state.pop_call().await.unwrap();
    let (_, body) = alice_ts_interface.outbound_service_mock_state.pop_call().await.unwrap();

    let envelope_body = EnvelopeBody::decode(body.to_vec().as_slice()).unwrap();
    let tx_sender_msg: TransactionSenderMessage = envelope_body
        .decode_part::<proto::TransactionSenderMessage>(1)
        .unwrap()
        .unwrap()
        .try_into()
        .unwrap();
    let msg_tx_id = match tx_sender_msg.clone() {
        TransactionSenderMessage::Single(s) => s.tx_id,
        _ => {
            panic!("Transaction is the not a single rounder sender variant");
        },
    };
    assert_eq!(tx_id, msg_tx_id);
    let connection = make_wallet_database_memory_connection();

    // Test sending the Reply to a receiver with Direct and then with SAF and never both
    let mut bob_ts_interface = setup_transaction_service_no_comms(
        factories.clone(),
        connection,
        Some(TransactionServiceConfig {
            broadcast_monitoring_timeout: Duration::from_secs(20),
            chain_monitoring_timeout: Duration::from_secs(20),
            ..Default::default()
        }),
    )
    .await;

    bob_ts_interface
        .outbound_service_mock_state
        .set_behaviour(MockBehaviour {
            direct: ResponseType::Queued,
            broadcast: ResponseType::Failed,
        })
        .await;

    bob_ts_interface
        .transaction_send_message_channel
        .send(create_dummy_message(
            tx_sender_msg.clone().try_into().unwrap(),
            alice_node_identity.public_key(),
        ))
        .await
        .unwrap();
    bob_ts_interface
        .outbound_service_mock_state
        .wait_call_count(1, Duration::from_secs(60))
        .await
        .unwrap();

    let (_, body) = bob_ts_interface.outbound_service_mock_state.pop_call().await.unwrap();

    let envelope_body = EnvelopeBody::decode(body.to_vec().as_slice()).unwrap();
    let _recipient_signed_message: RecipientSignedMessage = envelope_body
        .decode_part::<proto::RecipientSignedMessage>(1)
        .unwrap()
        .unwrap()
        .try_into()
        .unwrap();

    sleep(Duration::from_secs(5)).await;
    assert_eq!(
        bob_ts_interface.outbound_service_mock_state.call_count().await,
        0,
        "Should be no more calls"
    );
    let connection = make_wallet_database_memory_connection();

    let mut bob2_ts_interface = setup_transaction_service_no_comms(
        factories.clone(),
        connection,
        Some(TransactionServiceConfig {
            broadcast_monitoring_timeout: Duration::from_secs(20),
            chain_monitoring_timeout: Duration::from_secs(20),
            ..Default::default()
        }),
    )
    .await;
    bob2_ts_interface
        .outbound_service_mock_state
        .set_behaviour(MockBehaviour {
            direct: ResponseType::Failed,
            broadcast: ResponseType::Queued,
        })
        .await;

    bob2_ts_interface
        .transaction_send_message_channel
        .send(create_dummy_message(
            tx_sender_msg.try_into().unwrap(),
            alice_node_identity.public_key(),
        ))
        .await
        .unwrap();

    bob2_ts_interface
        .outbound_service_mock_state
        .wait_call_count(1, Duration::from_secs(60))
        .await
        .unwrap();

    let (_, body) = bob2_ts_interface.outbound_service_mock_state.pop_call().await.unwrap();

    let envelope_body = EnvelopeBody::decode(body.to_vec().as_slice()).unwrap();
    let tx_reply_msg: RecipientSignedMessage = envelope_body
        .decode_part::<proto::RecipientSignedMessage>(1)
        .unwrap()
        .unwrap()
        .try_into()
        .unwrap();

    sleep(Duration::from_secs(5)).await;
    assert_eq!(
        bob2_ts_interface.outbound_service_mock_state.call_count().await,
        0,
        "Should be no more calls"
    );

    // Test finalize is sent Direct Only.
    // UPDATE: both direct and SAF will be sent
    alice_ts_interface
        .outbound_service_mock_state
        .set_behaviour(MockBehaviour {
            direct: ResponseType::Queued,
            broadcast: ResponseType::Queued,
        })
        .await;

    alice_ts_interface
        .transaction_ack_message_channel
        .send(create_dummy_message(
            tx_reply_msg.try_into().unwrap(),
            bob_node_identity.public_key(),
        ))
        .await
        .unwrap();

    let _size = alice_ts_interface
        .outbound_service_mock_state
        .wait_call_count(2, Duration::from_secs(60))
        .await
        .unwrap();
    let _result = alice_ts_interface.outbound_service_mock_state.pop_call().await.unwrap();
    let _result = alice_ts_interface.outbound_service_mock_state.pop_call().await.unwrap();

    sleep(Duration::from_secs(5)).await;
    assert_eq!(
        alice_ts_interface.outbound_service_mock_state.call_count().await,
        0,
        "Should be no more calls"
    );

    // Now to repeat sending so we can test the SAF send of the finalize message
    let alice_total_available = 250000 * uT;
    let uo = make_input(
        &mut OsRng,
        alice_total_available,
        &OutputFeatures::default(),
        &alice_ts_interface.key_manager_handle,
    )
    .await;
    alice_ts_interface
        .output_manager_service_handle
        .add_output(uo.clone(), None)
        .await
        .unwrap();
    alice_ts_interface
        .oms_db
<<<<<<< HEAD
        .mark_output_as_unspent(uo.hash(&alice_ts_interface.key_manager_handle).await.unwrap())
=======
        .mark_outputs_as_unspent(vec![(
            uo.hash(&alice_ts_interface.key_manager_handle).await.unwrap(),
            true,
        )])
>>>>>>> 0d661260
        .unwrap();

    let amount_sent = 20000 * uT;

    let bob_address = TariAddress::new(bob_node_identity.public_key().clone(), Network::LocalNet);
    let _tx_id2 = alice_ts_interface
        .transaction_service_handle
        .send_transaction(
            bob_address,
            amount_sent,
            UtxoSelectionCriteria::default(),
            OutputFeatures::default(),
            100 * uT,
            "Testing Message".to_string(),
        )
        .await
        .unwrap();

    alice_ts_interface
        .outbound_service_mock_state
        .wait_call_count(2, Duration::from_secs(60))
        .await
        .unwrap();

    let (_, _body) = alice_ts_interface.outbound_service_mock_state.pop_call().await.unwrap();
    let (_, body) = alice_ts_interface.outbound_service_mock_state.pop_call().await.unwrap();

    let envelope_body = EnvelopeBody::decode(body.to_vec().as_slice()).unwrap();
    let tx_sender_msg: TransactionSenderMessage = envelope_body
        .decode_part::<proto::TransactionSenderMessage>(1)
        .unwrap()
        .unwrap()
        .try_into()
        .unwrap();

    bob_ts_interface
        .transaction_send_message_channel
        .send(create_dummy_message(
            tx_sender_msg.try_into().unwrap(),
            alice_node_identity.public_key(),
        ))
        .await
        .unwrap();

    bob_ts_interface
        .outbound_service_mock_state
        .wait_call_count(1, Duration::from_secs(60))
        .await
        .unwrap();

    let (_, body) = bob_ts_interface.outbound_service_mock_state.pop_call().await.unwrap();

    let envelope_body = EnvelopeBody::decode(body.to_vec().as_slice()).unwrap();
    let tx_reply_msg: RecipientSignedMessage = envelope_body
        .decode_part::<proto::RecipientSignedMessage>(1)
        .unwrap()
        .unwrap()
        .try_into()
        .unwrap();

    alice_ts_interface
        .outbound_service_mock_state
        .set_behaviour(MockBehaviour {
            direct: ResponseType::Failed,
            broadcast: ResponseType::Queued,
        })
        .await;

    alice_ts_interface
        .transaction_ack_message_channel
        .send(create_dummy_message(
            tx_reply_msg.try_into().unwrap(),
            bob_node_identity.public_key(),
        ))
        .await
        .unwrap();

    let _size = alice_ts_interface
        .outbound_service_mock_state
        .wait_call_count(1, Duration::from_secs(60))
        .await;

    assert_eq!(alice_ts_interface.outbound_service_mock_state.call_count().await, 1);
    let _result = alice_ts_interface.outbound_service_mock_state.pop_call().await;
    sleep(Duration::from_secs(5)).await;
    assert_eq!(
        alice_ts_interface.outbound_service_mock_state.call_count().await,
        0,
        "Should be no more calls2"
    );
}

#[tokio::test]
async fn test_tx_direct_send_behaviour() {
    let factories = CryptoFactories::default();

    let bob_node_identity =
        NodeIdentity::random(&mut OsRng, get_next_memory_address(), PeerFeatures::COMMUNICATION_NODE);
    let connection = make_wallet_database_memory_connection();

    let mut alice_ts_interface = setup_transaction_service_no_comms(factories.clone(), connection, None).await;
    let mut alice_event_stream = alice_ts_interface.transaction_service_handle.get_event_stream();

    let uo = make_input(
        &mut OsRng,
        1000000 * uT,
        &OutputFeatures::default(),
        &alice_ts_interface.key_manager_handle,
    )
    .await;
    alice_ts_interface
        .output_manager_service_handle
        .add_output(uo.clone(), None)
        .await
        .unwrap();
    alice_ts_interface
        .oms_db
<<<<<<< HEAD
        .mark_output_as_unspent(uo.hash(&alice_ts_interface.key_manager_handle).await.unwrap())
=======
        .mark_outputs_as_unspent(vec![(
            uo.hash(&alice_ts_interface.key_manager_handle).await.unwrap(),
            true,
        )])
>>>>>>> 0d661260
        .unwrap();
    let uo = make_input(
        &mut OsRng,
        1000000 * uT,
        &OutputFeatures::default(),
        &alice_ts_interface.key_manager_handle,
    )
    .await;
    alice_ts_interface
        .output_manager_service_handle
        .add_output(uo.clone(), None)
        .await
        .unwrap();
    alice_ts_interface
        .oms_db
<<<<<<< HEAD
        .mark_output_as_unspent(uo.hash(&alice_ts_interface.key_manager_handle).await.unwrap())
=======
        .mark_outputs_as_unspent(vec![(
            uo.hash(&alice_ts_interface.key_manager_handle).await.unwrap(),
            true,
        )])
>>>>>>> 0d661260
        .unwrap();
    let uo = make_input(
        &mut OsRng,
        1000000 * uT,
        &OutputFeatures::default(),
        &alice_ts_interface.key_manager_handle,
    )
    .await;
    alice_ts_interface
        .output_manager_service_handle
        .add_output(uo.clone(), None)
        .await
        .unwrap();
    alice_ts_interface
        .oms_db
<<<<<<< HEAD
        .mark_output_as_unspent(uo.hash(&alice_ts_interface.key_manager_handle).await.unwrap())
=======
        .mark_outputs_as_unspent(vec![(
            uo.hash(&alice_ts_interface.key_manager_handle).await.unwrap(),
            true,
        )])
>>>>>>> 0d661260
        .unwrap();
    let uo = make_input(
        &mut OsRng,
        1000000 * uT,
        &OutputFeatures::default(),
        &alice_ts_interface.key_manager_handle,
    )
    .await;
    alice_ts_interface
        .output_manager_service_handle
        .add_output(uo.clone(), None)
        .await
        .unwrap();
    alice_ts_interface
        .oms_db
<<<<<<< HEAD
        .mark_output_as_unspent(uo.hash(&alice_ts_interface.key_manager_handle).await.unwrap())
=======
        .mark_outputs_as_unspent(vec![(
            uo.hash(&alice_ts_interface.key_manager_handle).await.unwrap(),
            true,
        )])
>>>>>>> 0d661260
        .unwrap();

    let amount_sent = 100000 * uT;

    alice_ts_interface
        .outbound_service_mock_state
        .set_behaviour(MockBehaviour {
            direct: ResponseType::Failed,
            broadcast: ResponseType::Failed,
        })
        .await;

    let bob_address = TariAddress::new(bob_node_identity.public_key().clone(), Network::LocalNet);
    let _tx_id = alice_ts_interface
        .transaction_service_handle
        .send_transaction(
            bob_address.clone(),
            amount_sent,
            UtxoSelectionCriteria::default(),
            OutputFeatures::default(),
            100 * uT,
            "Testing Message1".to_string(),
        )
        .await
        .unwrap();
    let mut transaction_send_status = TransactionSendStatus::default();

    let delay = sleep(Duration::from_secs(60));
    tokio::pin!(delay);
    loop {
        tokio::select! {
            event = alice_event_stream.recv() => {
                if let TransactionEvent::TransactionSendResult(_, status) = &*event.unwrap() {
                    transaction_send_status = status.clone();
                    break;
                }
            },
            () = &mut delay => {
                break;
            },
        }
    }
    assert!(!transaction_send_status.direct_send_result, "Should be 1 failed direct");
    assert!(
        !transaction_send_status.store_and_forward_send_result,
        "Should be 1 failed saf"
    );
    assert!(transaction_send_status.queued_for_retry, "Should be 1 queued");

    alice_ts_interface
        .outbound_service_mock_state
        .set_behaviour(MockBehaviour {
            direct: ResponseType::QueuedFail,
            broadcast: ResponseType::Queued,
        })
        .await;

    let _tx_id = alice_ts_interface
        .transaction_service_handle
        .send_transaction(
            bob_address.clone(),
            amount_sent,
            UtxoSelectionCriteria::default(),
            OutputFeatures::default(),
            100 * uT,
            "Testing Message2".to_string(),
        )
        .await
        .unwrap();

    alice_ts_interface
        .outbound_service_mock_state
        .wait_call_count(1, Duration::from_secs(60))
        .await
        .unwrap();

    let delay = sleep(Duration::from_secs(60));
    tokio::pin!(delay);
    loop {
        tokio::select! {
            event = alice_event_stream.recv() => {
                if let TransactionEvent::TransactionSendResult(_, status) = &*event.unwrap() {
                    transaction_send_status = status.clone();
                    break;
                }
            },
            () = &mut delay => {
                break;
            },
        }
    }
    assert!(!transaction_send_status.direct_send_result, "Should be 1 failed direct");
    assert!(
        transaction_send_status.store_and_forward_send_result,
        "Should be 1 succeed saf"
    );
    assert!(!transaction_send_status.queued_for_retry, "Should be 0 queued");

    alice_ts_interface
        .outbound_service_mock_state
        .set_behaviour(MockBehaviour {
            direct: ResponseType::QueuedSuccessDelay(Duration::from_secs(1)),
            broadcast: ResponseType::QueuedFail,
        })
        .await;

    let _tx_id = alice_ts_interface
        .transaction_service_handle
        .send_transaction(
            bob_address.clone(),
            amount_sent,
            UtxoSelectionCriteria::default(),
            OutputFeatures::default(),
            100 * uT,
            "Testing Message3".to_string(),
        )
        .await
        .unwrap();

    alice_ts_interface
        .outbound_service_mock_state
        .wait_call_count(1, Duration::from_secs(60))
        .await
        .unwrap();

    let delay = sleep(Duration::from_secs(60));
    tokio::pin!(delay);
    loop {
        tokio::select! {
            event = alice_event_stream.recv() => {
                if let TransactionEvent::TransactionSendResult(_, status) = &*event.unwrap() {
                    transaction_send_status = status.clone();
                    break;
                }
            },
            () = &mut delay => {
                break;
            },
        }
    }
    assert!(transaction_send_status.direct_send_result, "Should be 1 succeed direct");
    assert!(
        !transaction_send_status.store_and_forward_send_result,
        "Should be 1 failed saf"
    );
    assert!(!transaction_send_status.queued_for_retry, "Should be 0 queued");

    alice_ts_interface
        .outbound_service_mock_state
        .set_behaviour(MockBehaviour {
            direct: ResponseType::QueuedSuccessDelay(Duration::from_secs(30)),
            broadcast: ResponseType::Queued,
        })
        .await;

    let _tx_id = alice_ts_interface
        .transaction_service_handle
        .send_transaction(
            bob_address,
            amount_sent,
            UtxoSelectionCriteria::default(),
            OutputFeatures::default(),
            100 * uT,
            "Testing Message4".to_string(),
        )
        .await
        .unwrap();

    alice_ts_interface
        .outbound_service_mock_state
        .wait_call_count(1, Duration::from_secs(60))
        .await
        .unwrap();

    let delay = sleep(Duration::from_secs(60));
    tokio::pin!(delay);
    loop {
        tokio::select! {
            event = alice_event_stream.recv() => {
                if let TransactionEvent::TransactionSendResult(_, status) = &*event.unwrap() {
                    transaction_send_status = status.clone();
                    break;
                }
            },
            () = &mut delay => {
                break;
            },
        }
    }
    assert!(!transaction_send_status.direct_send_result, "Should be 1 failed direct");
    assert!(
        transaction_send_status.store_and_forward_send_result,
        "Should be 1 succeed saf"
    );
    assert!(!transaction_send_status.queued_for_retry, "Should be 0 queued");
}

#[tokio::test]
async fn test_restarting_transaction_protocols() {
    let network = Network::LocalNet;
    let factories = CryptoFactories::default();
    let alice_connection = make_wallet_database_memory_connection();

    let mut alice_ts_interface = setup_transaction_service_no_comms(factories.clone(), alice_connection, None).await;

    let alice_backend = alice_ts_interface.ts_db;

    let bob_connection = make_wallet_database_memory_connection();
    let mut bob_ts_interface = setup_transaction_service_no_comms(factories.clone(), bob_connection, None).await;

    let bob_backend = bob_ts_interface.ts_db;

    let base_node_identity = Arc::new(NodeIdentity::random(
        &mut OsRng,
        get_next_memory_address(),
        PeerFeatures::COMMUNICATION_NODE,
    ));

    let alice_identity = Arc::new(NodeIdentity::random(
        &mut OsRng,
        get_next_memory_address(),
        PeerFeatures::COMMUNICATION_NODE,
    ));

    let bob_identity = Arc::new(NodeIdentity::random(
        &mut OsRng,
        get_next_memory_address(),
        PeerFeatures::COMMUNICATION_NODE,
    ));

    // Bob is going to send a transaction to Alice
    let input = make_input(
        &mut OsRng,
        MicroMinotari(2000),
        &OutputFeatures::default(),
        &alice_ts_interface.key_manager_handle,
    )
    .await;
    let constants = create_consensus_constants(0);
    let fee_calc = Fee::new(*constants.transaction_weight_params());
    let key_manager = create_memory_db_key_manager();
    let mut builder = SenderTransactionProtocol::builder(constants.clone(), key_manager.clone());
    let fee = fee_calc.calculate(MicroMinotari(4), 1, 1, 1, 0);
    let change = TestParams::new(&key_manager).await;
    builder
        .with_lock_height(0)
        .with_fee_per_gram(MicroMinotari(4))
        .with_input(input)
        .await
        .unwrap()
        .with_recipient_data(
            script!(Nop),
            Default::default(),
            Covenant::default(),
            MicroMinotari::zero(),
            MicroMinotari(2000) - fee - MicroMinotari(10),
        )
        .await
        .unwrap()
        .with_change_data(
            script!(Nop),
            inputs!(change.script_key_pk),
            change.script_key_id.clone(),
            change.spend_key_id.clone(),
            Covenant::default(),
        );
    let mut bob_stp = builder.build().await.unwrap();
    let msg = bob_stp.build_single_round_message(&key_manager).await.unwrap();
    let bob_pre_finalize = bob_stp.clone();

    let tx_id = msg.tx_id;

    let sender_info = TransactionSenderMessage::Single(Box::new(msg.clone()));

    let output = create_wallet_output_from_sender_data(&sender_info, &key_manager).await;
    let receiver_protocol = ReceiverTransactionProtocol::new(sender_info, output, &key_manager, &constants).await;

    let alice_reply = receiver_protocol.get_signed_data().unwrap().clone();

    bob_stp
        .add_single_recipient_info(alice_reply.clone(), &key_manager)
        .await
        .unwrap();

    match bob_stp.finalize(&key_manager).await {
        Ok(_) => (),
        Err(e) => panic!("Should be able to finalize tx: {}", e),
    };
    let tx = bob_stp.get_transaction().unwrap().clone();

    let bob_address = TariAddress::new(bob_identity.public_key().clone(), network);
    let inbound_tx = InboundTransaction {
        tx_id,
        source_address: bob_address,
        amount: msg.amount,
        receiver_protocol,
        status: TransactionStatus::Pending,
        message: msg.message.clone(),
        timestamp: Utc::now().naive_utc(),
        cancelled: false,
        direct_send_success: false,
        send_count: 0,
        last_send_timestamp: None,
    };

    alice_backend
        .write(WriteOperation::Insert(DbKeyValuePair::PendingInboundTransaction(
            tx_id,
            Box::new(inbound_tx),
        )))
        .unwrap();

    let alice_address = TariAddress::new(alice_identity.public_key().clone(), network);
    let outbound_tx = OutboundTransaction {
        tx_id,
        destination_address: alice_address,
        amount: msg.amount,
        fee,
        sender_protocol: bob_pre_finalize,
        status: TransactionStatus::Pending,
        message: msg.message,
        timestamp: Utc::now().naive_utc(),
        cancelled: false,
        direct_send_success: false,
        send_count: 0,
        last_send_timestamp: None,
    };
    bob_backend
        .write(WriteOperation::Insert(DbKeyValuePair::PendingOutboundTransaction(
            tx_id,
            Box::new(outbound_tx),
        )))
        .unwrap();

    // Test that Bob's node restarts the send protocol
    let mut bob_event_stream = bob_ts_interface.transaction_service_handle.get_event_stream();

    bob_ts_interface
        .wallet_connectivity_service_mock
        .set_base_node(base_node_identity.to_peer());
    assert!(bob_ts_interface
        .transaction_service_handle
        .restart_transaction_protocols()
        .await
        .is_ok());

    bob_ts_interface
        .transaction_ack_message_channel
        .send(create_dummy_message(
            alice_reply.try_into().unwrap(),
            alice_identity.public_key(),
        ))
        .await
        .unwrap();

    let delay = sleep(Duration::from_secs(15));
    tokio::pin!(delay);
    let mut received_reply = false;
    loop {
        tokio::select! {
            event = bob_event_stream.recv() => {
                 if let TransactionEvent::ReceivedTransactionReply(id) = (*event.unwrap()).clone() {
                    assert_eq!(id, tx_id);
                    received_reply = true;
                    break;
                }
            },
            () = &mut delay => {
                break;
            },
        }
    }
    assert!(received_reply, "Should have received tx reply");

    // Test Alice's node restarts the receive protocol
    let mut alice_event_stream = alice_ts_interface.transaction_service_handle.get_event_stream();

    alice_ts_interface
        .wallet_connectivity_service_mock
        .set_base_node(base_node_identity.to_peer());

    assert!(alice_ts_interface
        .transaction_service_handle
        .restart_transaction_protocols()
        .await
        .is_ok());

    let finalized_transaction_message = proto::TransactionFinalizedMessage {
        tx_id: tx_id.as_u64(),
        transaction: Some(tx.try_into().unwrap()),
    };

    alice_ts_interface
        .transaction_finalize_message_channel
        .send(create_dummy_message(
            finalized_transaction_message,
            bob_identity.public_key(),
        ))
        .await
        .unwrap();

    let delay = sleep(Duration::from_secs(15));
    tokio::pin!(delay);
    let mut received_finalized = false;
    loop {
        tokio::select! {
            event = alice_event_stream.recv() => {
                 if let TransactionEvent::ReceivedFinalizedTransaction(id) = (*event.unwrap()).clone() {
                    assert_eq!(id, tx_id);
                    received_finalized = true;
                    break;
                }
            },
            () = &mut delay => {
                break;
            },
        }
    }
    assert!(received_finalized, "Should have received finalized tx");
}

#[tokio::test]
async fn test_transaction_resending() {
    let factories = CryptoFactories::default();

    let alice_node_identity =
        NodeIdentity::random(&mut OsRng, get_next_memory_address(), PeerFeatures::COMMUNICATION_NODE);
    let bob_node_identity =
        NodeIdentity::random(&mut OsRng, get_next_memory_address(), PeerFeatures::COMMUNICATION_NODE);
    // Setup Alice wallet with no comms stack
<<<<<<< HEAD
    let (connection, _tempdir) = make_wallet_database_connection(None);
=======
    let connection = make_wallet_database_memory_connection();
>>>>>>> 0d661260

    let mut alice_ts_interface = setup_transaction_service_no_comms(
        factories.clone(),
        connection,
        Some(TransactionServiceConfig {
            transaction_resend_period: Duration::from_secs(20),
            resend_response_cooldown: Duration::from_secs(10),
            ..Default::default()
        }),
    )
    .await;

    // Send a transaction to Bob
    let alice_total_available = 250000 * uT;
    let uo = make_input(
        &mut OsRng,
        alice_total_available,
        &OutputFeatures::default(),
        &alice_ts_interface.key_manager_handle,
    )
    .await;
    alice_ts_interface
        .output_manager_service_handle
        .add_output(uo.clone(), None)
        .await
        .unwrap();
    alice_ts_interface
        .oms_db
<<<<<<< HEAD
        .mark_output_as_unspent(uo.hash(&alice_ts_interface.key_manager_handle).await.unwrap())
=======
        .mark_outputs_as_unspent(vec![(
            uo.hash(&alice_ts_interface.key_manager_handle).await.unwrap(),
            true,
        )])
>>>>>>> 0d661260
        .unwrap();

    let amount_sent = 100000 * uT;

    let bob_address = TariAddress::new(bob_node_identity.public_key().clone(), Network::LocalNet);
    let tx_id = alice_ts_interface
        .transaction_service_handle
        .send_transaction(
            bob_address,
            amount_sent,
            UtxoSelectionCriteria::default(),
            OutputFeatures::default(),
            100 * uT,
            "Testing Message".to_string(),
        )
        .await
        .unwrap();

    // Check that there were repeats
    alice_ts_interface
        .outbound_service_mock_state
        .wait_call_count(2, Duration::from_secs(60))
        .await
        .expect("Alice call wait 1");

    let mut alice_sender_message = TransactionSenderMessage::None;
    for _ in 0..2 {
        let call = alice_ts_interface.outbound_service_mock_state.pop_call().await.unwrap();
        alice_sender_message = try_decode_sender_message(call.1.to_vec().clone()).unwrap();
        if let TransactionSenderMessage::Single(data) = alice_sender_message.clone() {
            assert_eq!(data.tx_id, tx_id);
        } else {
            panic!("Should be a Single Transaction Sender Message")
        }
    }

    // Setup Bob's wallet with no comms stack
    let connection = make_wallet_database_memory_connection();

    let mut bob_ts_interface = setup_transaction_service_no_comms(
        factories,
        connection,
        Some(TransactionServiceConfig {
            transaction_resend_period: Duration::from_secs(20),
            resend_response_cooldown: Duration::from_secs(10),
            ..Default::default()
        }),
    )
    .await;

    // Pass sender message to Bob's wallet
    bob_ts_interface
        .transaction_send_message_channel
        .send(create_dummy_message(
            alice_sender_message.clone().try_into().unwrap(),
            alice_node_identity.public_key(),
        ))
        .await
        .unwrap();

    // Check that the reply was repeated
    bob_ts_interface
        .outbound_service_mock_state
        .wait_call_count(2, Duration::from_secs(60))
        .await
        .expect("Bob call wait 1");

    let mut bob_reply_message;
    for _ in 0..2 {
        let call = bob_ts_interface.outbound_service_mock_state.pop_call().await.unwrap();
        bob_reply_message = try_decode_transaction_reply_message(call.1.to_vec().clone()).unwrap();
        assert_eq!(bob_reply_message.tx_id, tx_id);
    }

    sleep(Duration::from_secs(2)).await;
    // See if sending a second message too soon is ignored
    bob_ts_interface
        .transaction_send_message_channel
        .send(create_dummy_message(
            alice_sender_message.clone().try_into().unwrap(),
            alice_node_identity.public_key(),
        ))
        .await
        .unwrap();

    assert!(bob_ts_interface
        .outbound_service_mock_state
        .wait_call_count(1, Duration::from_secs(2))
        .await
        .is_err());

    // Wait for the cooldown to expire but before the resend period has elapsed see if a repeat illicits a response.
    sleep(Duration::from_secs(8)).await;
    bob_ts_interface
        .transaction_send_message_channel
        .send(create_dummy_message(
            alice_sender_message.try_into().unwrap(),
            alice_node_identity.public_key(),
        ))
        .await
        .unwrap();
    bob_ts_interface
        .outbound_service_mock_state
        .wait_call_count(2, Duration::from_secs(60))
        .await
        .expect("Bob call wait 2");
    let _result = bob_ts_interface.outbound_service_mock_state.pop_call().await.unwrap();
    let call = bob_ts_interface.outbound_service_mock_state.pop_call().await.unwrap();
    bob_reply_message = try_decode_transaction_reply_message(call.1.to_vec()).unwrap();
    assert_eq!(bob_reply_message.tx_id, tx_id);

    let _result = alice_ts_interface.outbound_service_mock_state.take_calls().await;

    // Send the reply to Alice
    alice_ts_interface
        .transaction_ack_message_channel
        .send(create_dummy_message(
            bob_reply_message.clone().try_into().unwrap(),
            bob_node_identity.public_key(),
        ))
        .await
        .unwrap();

    alice_ts_interface
        .outbound_service_mock_state
        .wait_call_count(2, Duration::from_secs(60))
        .await
        .expect("Alice call wait 2");

    let _result = alice_ts_interface.outbound_service_mock_state.pop_call().await.unwrap();
    let call = alice_ts_interface.outbound_service_mock_state.pop_call().await.unwrap();
    let alice_finalize_message = try_decode_finalized_transaction_message(call.1.to_vec()).unwrap();
    assert_eq!(alice_finalize_message.tx_id, tx_id.as_u64());

    // See if sending a second message before cooldown and see if it is ignored
    alice_ts_interface
        .transaction_ack_message_channel
        .send(create_dummy_message(
            bob_reply_message.clone().try_into().unwrap(),
            bob_node_identity.public_key(),
        ))
        .await
        .unwrap();

    assert!(alice_ts_interface
        .outbound_service_mock_state
        .wait_call_count(1, Duration::from_secs(8))
        .await
        .is_err());

    // Wait for the cooldown to expire but before the resend period has elapsed see if a repeat illicts a response.
    sleep(Duration::from_secs(6)).await;

    alice_ts_interface
        .transaction_ack_message_channel
        .send(create_dummy_message(
            bob_reply_message.try_into().unwrap(),
            bob_node_identity.public_key(),
        ))
        .await
        .unwrap();

    alice_ts_interface
        .outbound_service_mock_state
        .wait_call_count(1, Duration::from_secs(30))
        .await
        .expect("Alice call wait 3");

    let call = alice_ts_interface.outbound_service_mock_state.pop_call().await.unwrap();
    let alice_finalize_message = try_decode_finalized_transaction_message(call.1.to_vec()).unwrap();
    assert_eq!(alice_finalize_message.tx_id, tx_id);
}
// This test fails on the code coverage, so disabling.
#[ignore]
#[tokio::test]
async fn test_resend_on_startup() {
    // Test that messages are resent on startup if enough time has passed
    let factories = CryptoFactories::default();

    let alice_node_identity =
        NodeIdentity::random(&mut OsRng, get_next_memory_address(), PeerFeatures::COMMUNICATION_NODE);

    // First we will check the Send Tranasction message
    let key_manager = create_memory_db_key_manager();
    let input = create_wallet_output_with_data(
        script!(Nop),
        OutputFeatures::default(),
        &TestParams::new(&key_manager).await,
        MicroMinotari::from(100_000),
        &key_manager,
    )
    .await
    .unwrap();
    let constants = create_consensus_constants(0);
    let key_manager = create_memory_db_key_manager();
    let mut builder = SenderTransactionProtocol::builder(constants.clone(), key_manager.clone());
    let amount = MicroMinotari::from(10_000);
    let change = TestParams::new(&key_manager).await;
    builder
        .with_lock_height(0)
        .with_fee_per_gram(MicroMinotari::from(177 / 5))
        .with_message("Yo!".to_string())
        .with_input(input)
        .await
        .unwrap()
        .with_change_data(
            script!(Nop),
            inputs!(change.script_key_pk),
            change.script_key_id.clone(),
            change.spend_key_id.clone(),
            Covenant::default(),
        )
        .with_recipient_data(
            script!(Nop),
            Default::default(),
            Covenant::default(),
            MicroMinotari::zero(),
            amount,
        )
        .await
        .unwrap();

    let mut stp = builder.build().await.unwrap();
    let stp_msg = stp.build_single_round_message(&key_manager).await.unwrap();
    let tx_sender_msg = TransactionSenderMessage::Single(Box::new(stp_msg));

    let tx_id = stp.get_tx_id().unwrap();
    let address = TariAddress::new(
        PublicKey::from_secret_key(&PrivateKey::random(&mut OsRng)),
        Network::LocalNet,
    );
    let mut outbound_tx = OutboundTransaction {
        tx_id,
        destination_address: address,
        amount,
        fee: stp.get_fee_amount().unwrap(),
        sender_protocol: stp,
        status: TransactionStatus::Pending,
        message: "Yo!".to_string(),
        timestamp: Utc::now().naive_utc(),
        cancelled: false,
        direct_send_success: false,
        send_count: 1,
        last_send_timestamp: Some(Utc::now().naive_utc()),
    };
    let connection = make_wallet_database_memory_connection();

    let mut alice_ts_interface = setup_transaction_service_no_comms(
        factories.clone(),
        connection,
        Some(TransactionServiceConfig {
            transaction_resend_period: Duration::from_secs(10),
            resend_response_cooldown: Duration::from_secs(5),
            ..Default::default()
        }),
    )
    .await;

    let alice_backend = alice_ts_interface.ts_db;
    alice_backend
        .write(WriteOperation::Insert(DbKeyValuePair::PendingOutboundTransaction(
            tx_id,
            Box::new(outbound_tx.clone()),
        )))
        .unwrap();

    // Need to set something for alices base node, doesn't matter what
    alice_ts_interface
        .wallet_connectivity_service_mock
        .set_base_node(alice_node_identity.to_peer());

    assert!(alice_ts_interface
        .transaction_service_handle
        .restart_broadcast_protocols()
        .await
        .is_ok());

    alice_ts_interface
        .transaction_service_handle
        .restart_transaction_protocols()
        .await
        .unwrap();

    // Check that if the cooldown is not done that a message will not be sent.
    assert!(alice_ts_interface
        .outbound_service_mock_state
        .wait_call_count(1, Duration::from_secs(5))
        .await
        .is_err());

    // Now we do it again with the timestamp prior to the cooldown and see that a message is sent
    outbound_tx.send_count = 1;
    outbound_tx.last_send_timestamp = Utc::now().naive_utc().checked_sub_signed(ChronoDuration::seconds(20));

    let connection2 = make_wallet_database_memory_connection();

    let mut alice2_ts_interface = setup_transaction_service_no_comms(
        factories.clone(),
        connection2,
        Some(TransactionServiceConfig {
            transaction_resend_period: Duration::from_secs(10),
            resend_response_cooldown: Duration::from_secs(5),
            ..Default::default()
        }),
    )
    .await;

    let alice_backend2 = alice2_ts_interface.ts_db;

    alice_backend2
        .write(WriteOperation::Insert(DbKeyValuePair::PendingOutboundTransaction(
            tx_id,
            Box::new(outbound_tx),
        )))
        .unwrap();

    // Need to set something for alices base node, doesn't matter what
    alice2_ts_interface
        .wallet_connectivity_service_mock
        .set_base_node(alice_node_identity.to_peer());

    assert!(alice2_ts_interface
        .transaction_service_handle
        .restart_broadcast_protocols()
        .await
        .is_ok());
    assert!(alice2_ts_interface
        .transaction_service_handle
        .restart_transaction_protocols()
        .await
        .is_ok());

    // Check for resend on startup
    alice2_ts_interface
        .outbound_service_mock_state
        .wait_call_count(1, Duration::from_secs(30))
        .await
        .expect("Carol call wait 1");

    let call = alice2_ts_interface
        .outbound_service_mock_state
        .pop_call()
        .await
        .unwrap();

    if let TransactionSenderMessage::Single(data) = try_decode_sender_message(call.1.to_vec()).unwrap() {
        assert_eq!(data.tx_id, tx_id);
    } else {
        panic!("Should be a Single Transaction Sender Message")
    }

    // Now we do this for the Transaction Reply
    let output = create_wallet_output_from_sender_data(&tx_sender_msg, &alice2_ts_interface.key_manager_handle).await;
    let rtp = ReceiverTransactionProtocol::new(
        tx_sender_msg,
        output,
        &alice2_ts_interface.key_manager_handle,
        &constants,
    )
    .await;
    let address = TariAddress::new(
        PublicKey::from_secret_key(&PrivateKey::random(&mut OsRng)),
        Network::LocalNet,
    );
    let mut inbound_tx = InboundTransaction {
        tx_id,
        source_address: address,
        amount,
        receiver_protocol: rtp,
        status: TransactionStatus::Pending,
        message: "Yo2".to_string(),
        timestamp: Utc::now().naive_utc(),
        cancelled: false,
        direct_send_success: false,
        send_count: 0,
        last_send_timestamp: Some(Utc::now().naive_utc()),
    };
    let bob_connection = make_wallet_database_memory_connection();

    let mut bob_ts_interface = setup_transaction_service_no_comms(
        factories.clone(),
        bob_connection,
        Some(TransactionServiceConfig {
            transaction_resend_period: Duration::from_secs(10),
            resend_response_cooldown: Duration::from_secs(5),
            ..Default::default()
        }),
    )
    .await;

    let bob_backend = bob_ts_interface.ts_db;

    bob_backend
        .write(WriteOperation::Insert(DbKeyValuePair::PendingInboundTransaction(
            tx_id,
            Box::new(inbound_tx.clone()),
        )))
        .unwrap();

    // Need to set something for bobs base node, doesn't matter what
    bob_ts_interface
        .wallet_connectivity_service_mock
        .set_base_node(alice_node_identity.to_peer());

    assert!(bob_ts_interface
        .transaction_service_handle
        .restart_broadcast_protocols()
        .await
        .is_ok());
    assert!(bob_ts_interface
        .transaction_service_handle
        .restart_transaction_protocols()
        .await
        .is_ok());

    // Check that if the cooldown is not done that a message will not be sent.
    assert!(bob_ts_interface
        .outbound_service_mock_state
        .wait_call_count(1, Duration::from_secs(5))
        .await
        .is_err());

    // Now we do it again with the timestamp prior to the cooldown and see that a message is sent
    inbound_tx.send_count = 1;
    inbound_tx.last_send_timestamp = Utc::now().naive_utc().checked_sub_signed(ChronoDuration::seconds(20));
    let bob_connection2 = make_wallet_database_memory_connection();

    let mut bob2_ts_interface = setup_transaction_service_no_comms(
        factories,
        bob_connection2,
        Some(TransactionServiceConfig {
            transaction_resend_period: Duration::from_secs(10),
            resend_response_cooldown: Duration::from_secs(5),
            ..Default::default()
        }),
    )
    .await;

    let bob_backend2 = bob2_ts_interface.ts_db;
    bob_backend2
        .write(WriteOperation::Insert(DbKeyValuePair::PendingInboundTransaction(
            tx_id,
            Box::new(inbound_tx),
        )))
        .unwrap();

    // Need to set something for bobs base node, doesn't matter what
    bob2_ts_interface
        .wallet_connectivity_service_mock
        .set_base_node(alice_node_identity.to_peer());

    assert!(bob2_ts_interface
        .transaction_service_handle
        .restart_broadcast_protocols()
        .await
        .is_ok());
    assert!(bob2_ts_interface
        .transaction_service_handle
        .restart_transaction_protocols()
        .await
        .is_ok());
    // Check for resend on startup

    bob2_ts_interface
        .outbound_service_mock_state
        .wait_call_count(1, Duration::from_secs(30))
        .await
        .expect("Dave call wait 1");

    let call = bob2_ts_interface.outbound_service_mock_state.pop_call().await.unwrap();

    let reply = try_decode_transaction_reply_message(call.1.to_vec()).unwrap();
    assert_eq!(reply.tx_id, tx_id);
}

#[tokio::test]
async fn test_replying_to_cancelled_tx() {
    let factories = CryptoFactories::default();

    let alice_node_identity =
        NodeIdentity::random(&mut OsRng, get_next_memory_address(), PeerFeatures::COMMUNICATION_NODE);
    let bob_node_identity =
        NodeIdentity::random(&mut OsRng, get_next_memory_address(), PeerFeatures::COMMUNICATION_NODE);
    // Testing if a Tx Reply is received for a Cancelled Outbound Tx that a Cancelled message is sent back:
    let alice_connection = make_wallet_database_memory_connection();

    let mut alice_ts_interface = setup_transaction_service_no_comms(
        factories.clone(),
        alice_connection,
        Some(TransactionServiceConfig {
            transaction_resend_period: Duration::from_secs(10),
            resend_response_cooldown: Duration::from_secs(5),
            pending_transaction_cancellation_timeout: Duration::from_secs(20),
            ..Default::default()
        }),
    )
    .await;

    // Send a transaction to Bob
    let alice_total_available = 2500000 * uT;
    let uo = make_input(
        &mut OsRng,
        alice_total_available,
        &OutputFeatures::default(),
        &alice_ts_interface.key_manager_handle,
    )
    .await;
    alice_ts_interface
        .output_manager_service_handle
        .add_output(uo.clone(), None)
        .await
        .unwrap();
    alice_ts_interface
        .oms_db
<<<<<<< HEAD
        .mark_output_as_unspent(uo.hash(&alice_ts_interface.key_manager_handle).await.unwrap())
=======
        .mark_outputs_as_unspent(vec![(
            uo.hash(&alice_ts_interface.key_manager_handle).await.unwrap(),
            true,
        )])
>>>>>>> 0d661260
        .unwrap();
    let amount_sent = 100000 * uT;
    let bob_address = TariAddress::new(bob_node_identity.public_key().clone(), Network::LocalNet);
    let tx_id = alice_ts_interface
        .transaction_service_handle
        .send_transaction(
            bob_address,
            amount_sent,
            UtxoSelectionCriteria::default(),
            OutputFeatures::default(),
            100 * uT,
            "Testing Message".to_string(),
        )
        .await
        .unwrap();
    alice_ts_interface
        .outbound_service_mock_state
        .wait_call_count(1, Duration::from_secs(30))
        .await
        .expect("Alice call wait 1");

    let call = alice_ts_interface.outbound_service_mock_state.pop_call().await.unwrap();
    let alice_sender_message = try_decode_sender_message(call.1.to_vec()).unwrap();
    if let TransactionSenderMessage::Single(data) = alice_sender_message.clone() {
        assert_eq!(data.tx_id, tx_id);
    }
    // Need a moment for Alice's wallet to finish writing to its database before cancelling
    sleep(Duration::from_secs(5)).await;

    alice_ts_interface
        .transaction_service_handle
        .cancel_transaction(tx_id)
        .await
        .unwrap();

    // Setup Bob's wallet with no comms stack
    let bob_connection = make_wallet_database_memory_connection();

    let mut bob_ts_interface = setup_transaction_service_no_comms(
        factories,
        bob_connection,
        Some(TransactionServiceConfig {
            transaction_resend_period: Duration::from_secs(10),
            resend_response_cooldown: Duration::from_secs(5),
            pending_transaction_cancellation_timeout: Duration::from_secs(15),
            ..Default::default()
        }),
    )
    .await;

    // Pass sender message to Bob's wallet
    bob_ts_interface
        .transaction_send_message_channel
        .send(create_dummy_message(
            alice_sender_message.try_into().unwrap(),
            alice_node_identity.public_key(),
        ))
        .await
        .unwrap();
    bob_ts_interface
        .outbound_service_mock_state
        .wait_call_count(1, Duration::from_secs(30))
        .await
        .expect("Bob call wait 1");

    let call = bob_ts_interface.outbound_service_mock_state.pop_call().await.unwrap();
    let bob_reply_message = try_decode_transaction_reply_message(call.1.to_vec()).unwrap();
    assert_eq!(bob_reply_message.tx_id, tx_id);

    // Wait for cooldown to expire
    sleep(Duration::from_secs(5)).await;

    let _result = alice_ts_interface.outbound_service_mock_state.take_calls().await;

    alice_ts_interface
        .transaction_ack_message_channel
        .send(create_dummy_message(
            bob_reply_message.try_into().unwrap(),
            bob_node_identity.public_key(),
        ))
        .await
        .unwrap();

    alice_ts_interface
        .outbound_service_mock_state
        .wait_call_count(1, Duration::from_secs(30))
        .await
        .expect("Alice call wait 2");

    let call = alice_ts_interface.outbound_service_mock_state.pop_call().await.unwrap();
    let alice_cancelled_message = try_decode_transaction_cancelled_message(call.1.to_vec()).unwrap();
    assert_eq!(alice_cancelled_message.tx_id, tx_id.as_u64());
}

#[tokio::test]
async fn test_transaction_timeout_cancellation() {
    let factories = CryptoFactories::default();

    let bob_node_identity =
        NodeIdentity::random(&mut OsRng, get_next_memory_address(), PeerFeatures::COMMUNICATION_NODE);
    // Testing if a Tx Reply is received for a Cancelled Outbound Tx that a Cancelled message is sent back:
    let alice_connection = make_wallet_database_memory_connection();

    let mut alice_ts_interface = setup_transaction_service_no_comms(
        factories.clone(),
        alice_connection,
        Some(TransactionServiceConfig {
            transaction_resend_period: Duration::from_secs(10),
            resend_response_cooldown: Duration::from_secs(5),
            pending_transaction_cancellation_timeout: Duration::from_secs(15),
            ..Default::default()
        }),
    )
    .await;

    // Send a transaction to Bob
    let alice_total_available = 250000 * uT;
    let uo = make_input(
        &mut OsRng,
        alice_total_available,
        &OutputFeatures::default(),
        &alice_ts_interface.key_manager_handle,
    )
    .await;
    alice_ts_interface
        .output_manager_service_handle
        .add_output(uo.clone(), None)
        .await
        .unwrap();
    alice_ts_interface
        .oms_db
<<<<<<< HEAD
        .mark_output_as_unspent(uo.hash(&alice_ts_interface.key_manager_handle).await.unwrap())
=======
        .mark_outputs_as_unspent(vec![(
            uo.hash(&alice_ts_interface.key_manager_handle).await.unwrap(),
            true,
        )])
>>>>>>> 0d661260
        .unwrap();

    let amount_sent = 10000 * uT;

    let bob_address = TariAddress::new(bob_node_identity.public_key().clone(), Network::LocalNet);
    let tx_id = alice_ts_interface
        .transaction_service_handle
        .send_transaction(
            bob_address,
            amount_sent,
            UtxoSelectionCriteria::default(),
            OutputFeatures::default(),
            20 * uT,
            "Testing Message".to_string(),
        )
        .await
        .unwrap();

    // For testing the resend period is set to 10 seconds and the timeout period is set to 15 seconds so we are going
    // to wait for 3 messages The intial send, the resend and then the cancellation
    alice_ts_interface
        .outbound_service_mock_state
        .wait_call_count(5, Duration::from_secs(60))
        .await
        .expect("Alice call wait 1");

    let calls = alice_ts_interface.outbound_service_mock_state.take_calls().await;

    // First call

    let sender_message = try_decode_sender_message(calls[0].1.to_vec()).unwrap();
    if let TransactionSenderMessage::Single(data) = sender_message {
        assert_eq!(data.tx_id, tx_id);
    } else {
        panic!("Should be a Single Transaction Sender Message")
    }
    // Resend
    let sender_message = try_decode_sender_message(calls[2].1.to_vec()).unwrap();
    if let TransactionSenderMessage::Single(data) = sender_message {
        assert_eq!(data.tx_id, tx_id);
    } else {
        panic!("Should be a Single Transaction Sender Message")
    }

    // Timeout Cancellation
    let alice_cancelled_message = try_decode_transaction_cancelled_message(calls[4].1.to_vec()).unwrap();
    assert_eq!(alice_cancelled_message.tx_id, tx_id.as_u64());

    // Now to test if the timeout has elapsed during downtime and that it is honoured on startup
    // First we will check the Send Transction message
    let key_manager = create_memory_db_key_manager();
    let input = create_wallet_output_with_data(
        script!(Nop),
        OutputFeatures::default(),
        &TestParams::new(&key_manager).await,
        MicroMinotari::from(100_000),
        &key_manager,
    )
    .await
    .unwrap();
    let constants = create_consensus_constants(0);
    let key_manager = create_memory_db_key_manager();
    let mut builder = SenderTransactionProtocol::builder(constants, key_manager.clone());
    let amount = MicroMinotari::from(10_000);
    let change = TestParams::new(&key_manager).await;
    builder
        .with_lock_height(0)
        .with_fee_per_gram(MicroMinotari::from(177 / 5))
        .with_message("Yo!".to_string())
        .with_input(input)
        .await
        .unwrap()
        .with_change_data(
            script!(Nop),
            inputs!(change.script_key_pk),
            change.script_key_id.clone(),
            change.spend_key_id.clone(),
            Covenant::default(),
        )
        .with_recipient_data(
            script!(Nop),
            Default::default(),
            Covenant::default(),
            MicroMinotari::zero(),
            amount,
        )
        .await
        .unwrap();

    let mut stp = builder.build().await.unwrap();
    let stp_msg = stp.build_single_round_message(&key_manager).await.unwrap();
    let tx_sender_msg = TransactionSenderMessage::Single(Box::new(stp_msg));

    let tx_id = stp.get_tx_id().unwrap();
    let address = TariAddress::new(
        PublicKey::from_secret_key(&PrivateKey::random(&mut OsRng)),
        Network::LocalNet,
    );
    let outbound_tx = OutboundTransaction {
        tx_id,
        destination_address: address,
        amount,
        fee: stp.get_fee_amount().unwrap(),
        sender_protocol: stp,
        status: TransactionStatus::Pending,
        message: "Yo!".to_string(),
        timestamp: Utc::now()
            .naive_utc()
            .checked_sub_signed(ChronoDuration::seconds(20))
            .unwrap(),
        cancelled: false,
        direct_send_success: false,
        send_count: 1,
        last_send_timestamp: Some(Utc::now().naive_utc()),
    };
    let bob_connection = make_wallet_database_memory_connection();

    let mut bob_ts_interface = setup_transaction_service_no_comms(
        factories.clone(),
        bob_connection,
        Some(TransactionServiceConfig {
            transaction_resend_period: Duration::from_secs(10),
            resend_response_cooldown: Duration::from_secs(5),
            pending_transaction_cancellation_timeout: Duration::from_secs(15),
            ..Default::default()
        }),
    )
    .await;

    let bob_backend = bob_ts_interface.ts_db;
    bob_backend
        .write(WriteOperation::Insert(DbKeyValuePair::PendingOutboundTransaction(
            tx_id,
            Box::new(outbound_tx),
        )))
        .unwrap();

    // Need to set something for bobs base node, doesn't matter what
    bob_ts_interface
        .wallet_connectivity_service_mock
        .set_base_node(bob_node_identity.to_peer());
    assert!(bob_ts_interface
        .transaction_service_handle
        .restart_broadcast_protocols()
        .await
        .is_ok());
    assert!(bob_ts_interface
        .transaction_service_handle
        .restart_transaction_protocols()
        .await
        .is_ok());

    // Make sure we receive this before the timeout as it should be sent immediately on startup
    bob_ts_interface
        .outbound_service_mock_state
        .wait_call_count(2, Duration::from_secs(14))
        .await
        .expect("Bob call wait 1");
    let call = bob_ts_interface.outbound_service_mock_state.pop_call().await.unwrap();
    let bob_cancelled_message = try_decode_transaction_cancelled_message(call.1.to_vec()).unwrap();
    assert_eq!(bob_cancelled_message.tx_id, tx_id.as_u64());

    let call = bob_ts_interface.outbound_service_mock_state.pop_call().await.unwrap();
    let bob_cancelled_message = try_decode_transaction_cancelled_message(call.1.to_vec()).unwrap();
    assert_eq!(bob_cancelled_message.tx_id, tx_id.as_u64());
    let carol_connection = make_wallet_database_memory_connection();

    // Now to do this for the Receiver
    let mut carol_ts_interface = setup_transaction_service_no_comms(
        factories,
        carol_connection,
        Some(TransactionServiceConfig {
            transaction_resend_period: Duration::from_secs(10),
            resend_response_cooldown: Duration::from_secs(5),
            pending_transaction_cancellation_timeout: Duration::from_secs(15),
            ..Default::default()
        }),
    )
    .await;
    let mut carol_event_stream = carol_ts_interface.transaction_service_handle.get_event_stream();

    carol_ts_interface
        .transaction_send_message_channel
        .send(create_dummy_message(
            tx_sender_msg.try_into().unwrap(),
            bob_node_identity.public_key(),
        ))
        .await
        .unwrap();

    // Then we should get 2 reply messages and 1 cancellation event
    carol_ts_interface
        .outbound_service_mock_state
        .wait_call_count(2, Duration::from_secs(60))
        .await
        .expect("Carol call wait 1");

    let calls = carol_ts_interface.outbound_service_mock_state.take_calls().await;

    // Initial Reply
    let carol_reply_message = try_decode_transaction_reply_message(calls[0].1.to_vec()).unwrap();
    assert_eq!(carol_reply_message.tx_id, tx_id);

    // Resend
    let carol_reply_message = try_decode_transaction_reply_message(calls[1].1.to_vec()).unwrap();
    assert_eq!(carol_reply_message.tx_id, tx_id);

    let delay = sleep(Duration::from_secs(60));
    tokio::pin!(delay);
    let mut transaction_cancelled = false;
    loop {
        tokio::select! {
            event = carol_event_stream.recv() => {
                 if let TransactionEvent::TransactionCancelled(t, _) = &*event.unwrap() {
                    if t == &tx_id {
                        transaction_cancelled = true;
                        break;
                    }
                 }
            },
            () = &mut delay => {
                break;
            },
        }
    }
    assert!(transaction_cancelled, "Transaction must be cancelled");
}

/// This test will check that the Transaction Service starts the tx broadcast protocol correctly and reacts correctly
/// to a tx being broadcast and to a tx being rejected.
#[tokio::test]
async fn transaction_service_tx_broadcast() {
    let factories = CryptoFactories::default();

    let alice_node_identity =
        NodeIdentity::random(&mut OsRng, get_next_memory_address(), PeerFeatures::COMMUNICATION_NODE);

    let bob_node_identity =
        NodeIdentity::random(&mut OsRng, get_next_memory_address(), PeerFeatures::COMMUNICATION_NODE);
    let connection = make_wallet_database_memory_connection();

    let mut alice_ts_interface = setup_transaction_service_no_comms(factories.clone(), connection, None).await;
    let mut alice_event_stream = alice_ts_interface.transaction_service_handle.get_event_stream();

    alice_ts_interface
        .wallet_connectivity_service_mock
        .set_base_node(alice_ts_interface.base_node_identity.to_peer());

    let connection2 = make_wallet_database_memory_connection();
    let mut bob_ts_interface = setup_transaction_service_no_comms(factories.clone(), connection2, None).await;

    let alice_output_value = MicroMinotari(250000);

    let uo = make_input(
        &mut OsRng,
        alice_output_value,
        &OutputFeatures::default(),
        &alice_ts_interface.key_manager_handle,
    )
    .await;
    alice_ts_interface
        .output_manager_service_handle
        .add_output(uo.clone(), None)
        .await
        .unwrap();
    alice_ts_interface
        .oms_db
<<<<<<< HEAD
        .mark_output_as_unspent(uo.hash(&alice_ts_interface.key_manager_handle).await.unwrap())
=======
        .mark_outputs_as_unspent(vec![(
            uo.hash(&alice_ts_interface.key_manager_handle).await.unwrap(),
            true,
        )])
>>>>>>> 0d661260
        .unwrap();

    let uo2 = make_input(
        &mut OsRng,
        alice_output_value,
        &OutputFeatures::default(),
        &alice_ts_interface.key_manager_handle,
    )
    .await;
    alice_ts_interface
        .output_manager_service_handle
        .add_output(uo2.clone(), None)
        .await
        .unwrap();
    alice_ts_interface
        .oms_db
<<<<<<< HEAD
        .mark_output_as_unspent(uo2.hash(&alice_ts_interface.key_manager_handle).await.unwrap())
=======
        .mark_outputs_as_unspent(vec![(
            uo2.hash(&alice_ts_interface.key_manager_handle).await.unwrap(),
            true,
        )])
>>>>>>> 0d661260
        .unwrap();

    let amount_sent1 = 100000 * uT;

    let bob_address = TariAddress::new(bob_node_identity.public_key().clone(), Network::LocalNet);
    // Send Tx1
    let tx_id1 = alice_ts_interface
        .transaction_service_handle
        .send_transaction(
            bob_address.clone(),
            amount_sent1,
            UtxoSelectionCriteria::default(),
            OutputFeatures::default(),
            100 * uT,
            "Testing Message".to_string(),
        )
        .await
        .unwrap();
    alice_ts_interface
        .outbound_service_mock_state
        .wait_call_count(2, Duration::from_secs(60))
        .await
        .expect("Alice call wait 1");
    let (_, _body) = alice_ts_interface.outbound_service_mock_state.pop_call().await.unwrap();
    let (_, body) = alice_ts_interface.outbound_service_mock_state.pop_call().await.unwrap();

    let envelope_body = EnvelopeBody::decode(body.to_vec().as_slice()).unwrap();
    let tx_sender_msg: TransactionSenderMessage = envelope_body
        .decode_part::<proto::TransactionSenderMessage>(1)
        .unwrap()
        .unwrap()
        .try_into()
        .unwrap();
    match tx_sender_msg {
        TransactionSenderMessage::Single(_) => (),
        _ => {
            panic!("Transaction is the not a single rounder sender variant");
        },
    };

    bob_ts_interface
        .transaction_send_message_channel
        .send(create_dummy_message(
            tx_sender_msg.try_into().unwrap(),
            alice_node_identity.public_key(),
        ))
        .await
        .unwrap();
    bob_ts_interface
        .outbound_service_mock_state
        .wait_call_count(2, Duration::from_secs(60))
        .await
        .expect("bob call wait 1");

    let _result = bob_ts_interface.outbound_service_mock_state.pop_call().await.unwrap();
    let call = bob_ts_interface.outbound_service_mock_state.pop_call().await.unwrap();

    let envelope_body = EnvelopeBody::decode(&mut call.1.to_vec().as_slice()).unwrap();
    let bob_tx_reply_msg1: RecipientSignedMessage = envelope_body
        .decode_part::<proto::RecipientSignedMessage>(1)
        .unwrap()
        .unwrap()
        .try_into()
        .unwrap();

    // Send Tx2
    let amount_sent2 = 100001 * uT;
    let tx_id2 = alice_ts_interface
        .transaction_service_handle
        .send_transaction(
            bob_address,
            amount_sent2,
            UtxoSelectionCriteria::default(),
            OutputFeatures::default(),
            20 * uT,
            "Testing Message2".to_string(),
        )
        .await
        .unwrap();
    alice_ts_interface
        .outbound_service_mock_state
        .wait_call_count(2, Duration::from_secs(60))
        .await
        .expect("Alice call wait 2");

    let _result = alice_ts_interface.outbound_service_mock_state.pop_call().await.unwrap();
    let call = alice_ts_interface.outbound_service_mock_state.pop_call().await.unwrap();
    let tx_sender_msg = try_decode_sender_message(call.1.to_vec()).unwrap();

    match tx_sender_msg {
        TransactionSenderMessage::Single(_) => (),
        _ => {
            panic!("Transaction is the not a single rounder sender variant");
        },
    };

    bob_ts_interface
        .transaction_send_message_channel
        .send(create_dummy_message(
            tx_sender_msg.try_into().unwrap(),
            alice_node_identity.public_key(),
        ))
        .await
        .unwrap();
    bob_ts_interface
        .outbound_service_mock_state
        .wait_call_count(2, Duration::from_secs(60))
        .await
        .expect("Bob call wait 2");

    let (_, _body) = bob_ts_interface.outbound_service_mock_state.pop_call().await.unwrap();
    let (_, body) = bob_ts_interface.outbound_service_mock_state.pop_call().await.unwrap();

    let envelope_body = EnvelopeBody::decode(body.to_vec().as_slice()).unwrap();
    let bob_tx_reply_msg2: RecipientSignedMessage = envelope_body
        .decode_part::<proto::RecipientSignedMessage>(1)
        .unwrap()
        .unwrap()
        .try_into()
        .unwrap();

    let balance = alice_ts_interface
        .output_manager_service_handle
        .get_balance()
        .await
        .unwrap();
    assert_eq!(balance.available_balance, MicroMinotari(0));

    // Give Alice the first of tx reply to start the broadcast process.
    alice_ts_interface
        .transaction_ack_message_channel
        .send(create_dummy_message(
            bob_tx_reply_msg1.try_into().unwrap(),
            bob_node_identity.public_key(),
        ))
        .await
        .unwrap();

    let delay = sleep(Duration::from_secs(60));
    tokio::pin!(delay);
    let mut tx1_received = false;
    loop {
        tokio::select! {
            event = alice_event_stream.recv() => {
                 if let TransactionEvent::ReceivedTransactionReply(tx_id) = &*event.unwrap(){
                    if tx_id == &tx_id1 {
                        tx1_received = true;
                        break;
                    }
                }
            },
            () = &mut delay => {
                break;
            },
        }
    }
    assert!(tx1_received);

    let alice_completed_tx1 = alice_ts_interface
        .transaction_service_handle
        .get_completed_transactions()
        .await
        .unwrap()
        .remove(&tx_id1)
        .expect("Transaction must be in collection");

    let tx1_fee = alice_completed_tx1.fee;

    assert!(
        alice_completed_tx1.status == TransactionStatus::Completed ||
            alice_completed_tx1.status == TransactionStatus::Broadcast
    );

    let _transactions = alice_ts_interface
        .base_node_rpc_mock_state
        .wait_pop_submit_transaction_calls(1, Duration::from_secs(30))
        .await
        .expect("Should receive a tx submission");
    let _schnorr_signatures = alice_ts_interface
        .base_node_rpc_mock_state
        .wait_pop_transaction_query_calls(1, Duration::from_secs(30))
        .await
        .expect("Should receive a tx query");

    alice_ts_interface
        .base_node_rpc_mock_state
        .set_transaction_query_response(TxQueryResponse {
            location: TxLocation::Mined,
            best_block_hash: None,
            confirmations: TransactionServiceConfig::default().num_confirmations_required,
            is_synced: true,
            best_block_height: 0,
            mined_timestamp: None,
        });

    let delay = sleep(Duration::from_secs(60));
    tokio::pin!(delay);
    let mut tx1_broadcast = false;
    loop {
        tokio::select! {
            event = alice_event_stream.recv() => {
                println!("Event: {:?}", event);
                 if let TransactionEvent::TransactionBroadcast(tx_id) = &*event.unwrap(){
                    if tx_id == &tx_id1 {
                        tx1_broadcast = true;
                        break;
                    }
                }
            },
            () = &mut delay => {
                break;
            },
        }
    }
    assert!(tx1_broadcast);

    alice_ts_interface
        .transaction_ack_message_channel
        .send(create_dummy_message(
            bob_tx_reply_msg2.try_into().unwrap(),
            bob_node_identity.public_key(),
        ))
        .await
        .unwrap();

    let delay = sleep(Duration::from_secs(60));
    tokio::pin!(delay);
    let mut tx2_received = false;
    loop {
        tokio::select! {
            event = alice_event_stream.recv() => {
                 if let TransactionEvent::ReceivedTransactionReply(tx_id) = &*event.unwrap(){
                    if tx_id == &tx_id2 {
                        tx2_received = true;
                        break;
                    }
                }
            },
            () = &mut delay => {
                break;
            },
        }
    }
    assert!(tx2_received);

    alice_ts_interface
        .base_node_rpc_mock_state
        .set_submit_transaction_response(TxSubmissionResponse {
            accepted: false,
            rejection_reason: TxSubmissionRejectionReason::Orphan,
            is_synced: true,
        });

    alice_ts_interface
        .base_node_rpc_mock_state
        .set_transaction_query_response(TxQueryResponse {
            location: TxLocation::NotStored,
            best_block_hash: None,
            confirmations: TransactionServiceConfig::default().num_confirmations_required,
            is_synced: true,
            best_block_height: 0,
            mined_timestamp: None,
        });

    let alice_completed_tx2 = alice_ts_interface
        .transaction_service_handle
        .get_completed_transactions()
        .await
        .unwrap()
        .remove(&tx_id2)
        .expect("Transaction must be in collection");

    assert!(
        alice_completed_tx2.status == TransactionStatus::Completed ||
            alice_completed_tx2.status == TransactionStatus::Broadcast
    );

    let _transactions = alice_ts_interface
        .base_node_rpc_mock_state
        .wait_pop_submit_transaction_calls(1, Duration::from_secs(30))
        .await
        .expect("Should receive a tx submission");

    let delay = sleep(Duration::from_secs(60));
    tokio::pin!(delay);
    let mut tx2_cancelled = false;
    loop {
        tokio::select! {
            event = alice_event_stream.recv() => {
                 if let TransactionEvent::TransactionCancelled(tx_id, _) = &*event.unwrap(){
                    if tx_id == &tx_id2 {
                        tx2_cancelled = true;
                        break;
                    }
                }
            },
            () = &mut delay => {
                break;
            },
        }
    }
    assert!(tx2_cancelled);

    // Check that the cancelled Tx value + change from tx1 is available
    let balance = alice_ts_interface
        .output_manager_service_handle
        .get_balance()
        .await
        .unwrap();

    assert_eq!(
        balance.pending_incoming_balance,
        alice_output_value - amount_sent1 - tx1_fee
    );
    assert_eq!(balance.available_balance, alice_output_value);
}

#[tokio::test]
async fn broadcast_all_completed_transactions_on_startup() {
    let factories = CryptoFactories::default();
    let connection = make_wallet_database_memory_connection();

    let mut alice_ts_interface = setup_transaction_service_no_comms(factories.clone(), connection, None).await;
    let db = alice_ts_interface.ts_db.clone();

    let kernel = KernelBuilder::new()
        .with_excess(&factories.commitment.zero())
        .with_signature(Signature::default())
        .build()
        .unwrap();

    let tx = Transaction::new(
        vec![],
        vec![],
        vec![kernel],
        PrivateKey::random(&mut OsRng),
        PrivateKey::random(&mut OsRng),
    );
    let source_address = TariAddress::new(
        PublicKey::from_secret_key(&PrivateKey::random(&mut OsRng)),
        Network::LocalNet,
    );
    let destination_address = TariAddress::new(
        PublicKey::from_secret_key(&PrivateKey::random(&mut OsRng)),
        Network::LocalNet,
    );
    let completed_tx1 = CompletedTransaction {
        tx_id: 1u64.into(),
        source_address,
        destination_address,
        amount: 5000 * uT,
        fee: MicroMinotari::from(20),
        transaction: tx.clone(),
        status: TransactionStatus::Completed,
        message: "Yo!".to_string(),
        timestamp: Utc::now().naive_utc(),
        cancelled: None,
        direction: TransactionDirection::Outbound,
        send_count: 0,
        last_send_timestamp: None,
        transaction_signature: tx.first_kernel_excess_sig().unwrap_or(&Signature::default()).clone(),
        confirmations: None,
        mined_height: None,
        mined_in_block: None,
        mined_timestamp: None,
    };

    let completed_tx2 = CompletedTransaction {
        tx_id: 2u64.into(),
        status: TransactionStatus::MinedConfirmed,
        ..completed_tx1.clone()
    };

    let completed_tx3 = CompletedTransaction {
        tx_id: 3u64.into(),
        status: TransactionStatus::Completed,
        ..completed_tx1.clone()
    };

    db.write(WriteOperation::Insert(DbKeyValuePair::CompletedTransaction(
        completed_tx1.tx_id,
        Box::new(completed_tx1),
    )))
    .unwrap();

    db.write(WriteOperation::Insert(DbKeyValuePair::CompletedTransaction(
        completed_tx2.tx_id,
        Box::new(completed_tx2),
    )))
    .unwrap();

    db.write(WriteOperation::Insert(DbKeyValuePair::CompletedTransaction(
        completed_tx3.tx_id,
        Box::new(completed_tx3),
    )))
    .unwrap();

    alice_ts_interface
        .base_node_rpc_mock_state
        .set_transaction_query_response(TxQueryResponse {
            location: TxLocation::Mined,
            best_block_hash: None,
            confirmations: TransactionServiceConfig::default().num_confirmations_required,
            is_synced: true,
            best_block_height: 0,
            mined_timestamp: None,
        });

    // Note: The event stream has to be assigned before the broadcast protocol is restarted otherwise the events will be
    // dropped
    let mut event_stream = alice_ts_interface.transaction_service_handle.get_event_stream();
    alice_ts_interface
        .transaction_service_handle
        .restart_broadcast_protocols()
        .await
        .unwrap();
    assert!(alice_ts_interface
        .transaction_service_handle
        .restart_broadcast_protocols()
        .await
        .is_ok());

    let delay = sleep(Duration::from_secs(60));
    tokio::pin!(delay);
    let mut found1 = false;
    let mut found2 = false;
    let mut found3 = false;
    loop {
        tokio::select! {
            event = event_stream.recv() => {
                if let TransactionEvent::TransactionBroadcast(tx_id) = (*event.unwrap()).clone() {
                    if tx_id == 1u64 {
                        found1 = true
                    }
                    if tx_id == 2u64 {
                        found2 = true
                    }
                    if tx_id == 3u64 {
                        found3 = true
                    }
                    if found1 && found3 {
                        break;
                    }

                }
            },
            () = &mut delay => {
                break;
            },
        }
    }
    assert!(found1);
    assert!(!found2);
    assert!(found3);
}

#[tokio::test]
async fn test_update_faux_tx_on_oms_validation() {
    let factories = CryptoFactories::default();

    let connection = make_wallet_database_memory_connection();

    let mut alice_ts_interface = setup_transaction_service_no_comms(factories.clone(), connection, None).await;
    let alice_address = TariAddress::new(
        alice_ts_interface.base_node_identity.public_key().clone(),
        Network::LocalNet,
    );

    let uo_1 = make_input(
        &mut OsRng.clone(),
        MicroMinotari::from(10000),
        &OutputFeatures::default(),
        &alice_ts_interface.key_manager_handle,
    )
    .await;
    let uo_2 = make_input(
        &mut OsRng.clone(),
        MicroMinotari::from(20000),
        &OutputFeatures::default(),
        &alice_ts_interface.key_manager_handle,
    )
    .await;
    let uo_3 = make_input(
        &mut OsRng.clone(),
        MicroMinotari::from(30000),
        &OutputFeatures::default(),
        &alice_ts_interface.key_manager_handle,
    )
    .await;

    let tx_id_1 = alice_ts_interface
        .transaction_service_handle
        .import_utxo_with_status(
            MicroMinotari::from(10000),
            alice_address.clone(),
            "blah".to_string(),
            ImportStatus::Imported,
            None,
            None,
            None,
            uo_1.to_transaction_output(&alice_ts_interface.key_manager_handle)
                .await
                .unwrap(),
        )
        .await
        .unwrap();
    let tx_id_2 = alice_ts_interface
        .transaction_service_handle
        .import_utxo_with_status(
            MicroMinotari::from(20000),
            alice_address.clone(),
            "one-sided 1".to_string(),
            ImportStatus::OneSidedUnconfirmed,
            None,
            None,
            None,
            uo_2.to_transaction_output(&alice_ts_interface.key_manager_handle)
                .await
                .unwrap(),
        )
        .await
        .unwrap();
    let tx_id_3 = alice_ts_interface
        .transaction_service_handle
        .import_utxo_with_status(
            MicroMinotari::from(30000),
            alice_address,
            "one-sided 2".to_string(),
            ImportStatus::OneSidedConfirmed,
            None,
            None,
            None,
            uo_3.to_transaction_output(&alice_ts_interface.key_manager_handle)
                .await
                .unwrap(),
        )
        .await
        .unwrap();

    for (tx_id, uo) in [(tx_id_1, uo_1), (tx_id_2, uo_2), (tx_id_3, uo_3)] {
        alice_ts_interface
            .output_manager_service_handle
            .add_output_with_tx_id(tx_id, uo.clone(), None)
            .await
            .unwrap();
<<<<<<< HEAD
        let _result = alice_ts_interface
            .oms_db
            .mark_output_as_unspent(uo.hash(&alice_ts_interface.key_manager_handle).await.unwrap());
        alice_ts_interface
            .oms_db
            .set_received_output_mined_height_and_status(
                uo.hash(&alice_ts_interface.key_manager_handle).await.unwrap(),
                5,
                HashOutput::zero(),
                false,
                0,
            )
=======
        let _result = alice_ts_interface.oms_db.mark_outputs_as_unspent(vec![(
            uo.hash(&alice_ts_interface.key_manager_handle).await.unwrap(),
            true,
        )]);
        alice_ts_interface
            .oms_db
            .set_received_outputs_mined_height_and_statuses(vec![ReceivedOutputInfoForBatch {
                commitment: uo.commitment(&alice_ts_interface.key_manager_handle).await.unwrap(),
                mined_height: 5,
                mined_in_block: FixedHash::zero(),
                confirmed: false,
                mined_timestamp: 0,
            }])
>>>>>>> 0d661260
            .unwrap();
    }

    for tx_id in [tx_id_1, tx_id_2, tx_id_3] {
        let transaction = alice_ts_interface
            .transaction_service_handle
            .get_any_transaction(tx_id)
            .await
            .unwrap()
            .unwrap();
        if tx_id == tx_id_1 {
            if let WalletTransaction::Completed(tx) = &transaction {
                assert_eq!(tx.status, TransactionStatus::Imported);
            } else {
                panic!("Should find a complete Imported transaction");
            }
        }
        if tx_id == tx_id_2 {
            if let WalletTransaction::Completed(tx) = &transaction {
                assert_eq!(tx.status, TransactionStatus::OneSidedUnconfirmed);
            } else {
                panic!("Should find a complete FauxUnconfirmed transaction");
            }
        }
        if tx_id == tx_id_3 {
            if let WalletTransaction::Completed(tx) = &transaction {
                assert_eq!(tx.status, TransactionStatus::OneSidedConfirmed);
            } else {
                panic!("Should find a complete FauxConfirmed transaction");
            }
        }
    }

    // This will change the status of the imported transaction
    alice_ts_interface
        .output_manager_service_event_publisher
        .send(Arc::new(OutputManagerEvent::TxoValidationSuccess(1u64)))
        .unwrap();

    let mut found_imported = false;
    let mut found_faux_unconfirmed = false;
    let mut found_faux_confirmed = false;
    for _ in 0..20 {
        sleep(Duration::from_secs(1)).await;
        for tx_id in [tx_id_1, tx_id_2, tx_id_3] {
            let transaction = alice_ts_interface
                .transaction_service_handle
                .get_any_transaction(tx_id)
                .await
                .unwrap()
                .unwrap();
            if let WalletTransaction::Completed(tx) = transaction {
                if tx_id == tx_id_1 && tx.status == TransactionStatus::OneSidedUnconfirmed && !found_imported {
                    found_imported = true;
                }
                if tx_id == tx_id_2 && tx.status == TransactionStatus::OneSidedUnconfirmed && !found_faux_unconfirmed {
                    found_faux_unconfirmed = true;
                }
                if tx_id == tx_id_3 && tx.status == TransactionStatus::OneSidedConfirmed && !found_faux_confirmed {
                    found_faux_confirmed = true;
                }
            }
        }
        if found_imported && found_faux_unconfirmed && found_faux_confirmed {
            break;
        }
    }
    assert!(
        found_imported && found_faux_unconfirmed && found_faux_confirmed,
        "Should have found the updated statuses"
    );
}

#[tokio::test]
async fn test_update_coinbase_tx_on_oms_validation() {
    let factories = CryptoFactories::default();

<<<<<<< HEAD
    let (connection, _temp_dir) = make_wallet_database_connection(None);
=======
    let connection = make_wallet_database_memory_connection();
>>>>>>> 0d661260

    let mut alice_ts_interface = setup_transaction_service_no_comms(factories.clone(), connection, None).await;
    let alice_address = TariAddress::new(
        alice_ts_interface.base_node_identity.public_key().clone(),
        Network::LocalNet,
    );

    let uo_1 = make_input(
        &mut OsRng.clone(),
        MicroMinotari::from(10000),
        &OutputFeatures::create_coinbase(5, None, RangeProofType::BulletProofPlus),
        &alice_ts_interface.key_manager_handle,
    )
    .await;
    let uo_2 = make_input(
        &mut OsRng.clone(),
        MicroMinotari::from(20000),
        &OutputFeatures::create_coinbase(5, None, RangeProofType::BulletProofPlus),
        &alice_ts_interface.key_manager_handle,
    )
    .await;
    let uo_3 = make_input(
        &mut OsRng.clone(),
        MicroMinotari::from(30000),
        &OutputFeatures::create_coinbase(5, None, RangeProofType::BulletProofPlus),
        &alice_ts_interface.key_manager_handle,
    )
    .await;

    let tx_id_1 = alice_ts_interface
        .transaction_service_handle
        .import_utxo_with_status(
            MicroMinotari::from(10000),
            alice_address.clone(),
            "coinbase_confirmed".to_string(),
            ImportStatus::CoinbaseConfirmed,
            None,
            None,
            None,
            uo_1.to_transaction_output(&alice_ts_interface.key_manager_handle)
                .await
                .unwrap(),
        )
        .await
        .unwrap();
    let tx_id_2 = alice_ts_interface
        .transaction_service_handle
        .import_utxo_with_status(
            MicroMinotari::from(20000),
            alice_address.clone(),
            "one-coinbase_unconfirmed 1".to_string(),
            ImportStatus::CoinbaseUnconfirmed,
            None,
            None,
            None,
            uo_2.to_transaction_output(&alice_ts_interface.key_manager_handle)
                .await
                .unwrap(),
        )
        .await
        .unwrap();
    let tx_id_3 = alice_ts_interface
        .transaction_service_handle
        .import_utxo_with_status(
            MicroMinotari::from(30000),
            alice_address,
            "Coinbase_not_mined".to_string(),
            ImportStatus::CoinbaseUnconfirmed,
            None,
            None,
            None,
            uo_3.to_transaction_output(&alice_ts_interface.key_manager_handle)
                .await
                .unwrap(),
        )
        .await
        .unwrap();

    for (tx_id, uo) in [(tx_id_1, uo_1), (tx_id_2, uo_2), (tx_id_3, uo_3)] {
        alice_ts_interface
            .output_manager_service_handle
            .add_output_with_tx_id(tx_id, uo.clone(), None)
            .await
            .unwrap();
        if uo.value != MicroMinotari::from(30000) {
            alice_ts_interface
                .oms_db
<<<<<<< HEAD
                .set_received_output_mined_height_and_status(
                    uo.hash(&alice_ts_interface.key_manager_handle).await.unwrap(),
                    5,
                    HashOutput::zero(),
                    false,
                    0,
                )
=======
                .set_received_outputs_mined_height_and_statuses(vec![ReceivedOutputInfoForBatch {
                    commitment: uo.commitment(&alice_ts_interface.key_manager_handle).await.unwrap(),
                    mined_height: 5,
                    mined_in_block: FixedHash::zero(),
                    confirmed: false,
                    mined_timestamp: 0,
                }])
>>>>>>> 0d661260
                .unwrap();
        }
    }

    for tx_id in [tx_id_1, tx_id_2, tx_id_3] {
        let transaction = alice_ts_interface
            .transaction_service_handle
            .get_any_transaction(tx_id)
            .await
            .unwrap()
            .unwrap();
        if tx_id == tx_id_1 {
            if let WalletTransaction::Completed(tx) = &transaction {
                assert_eq!(tx.status, TransactionStatus::CoinbaseConfirmed);
            } else {
                panic!("Should find a complete Imported transaction");
            }
        }
        if tx_id == tx_id_2 {
            if let WalletTransaction::Completed(tx) = &transaction {
                assert_eq!(tx.status, TransactionStatus::CoinbaseUnconfirmed);
            } else {
                panic!("Should find a complete FauxUnconfirmed transaction");
            }
        }
        if tx_id == tx_id_3 {
            if let WalletTransaction::Completed(tx) = &transaction {
                assert_eq!(tx.status, TransactionStatus::CoinbaseUnconfirmed);
            } else {
                panic!("Should find a complete FauxConfirmed transaction");
            }
        }
    }

    // This will change the status of the imported transaction
    alice_ts_interface
        .output_manager_service_event_publisher
        .send(Arc::new(OutputManagerEvent::TxoValidationSuccess(1u64)))
        .unwrap();

    let mut coinbase_confirmed = false;
    let mut coinbase_unconfirmed = false;
    let mut coinbase_unmined = false;
    for _ in 0..20 {
        sleep(Duration::from_secs(1)).await;
        for tx_id in [tx_id_1, tx_id_2, tx_id_3] {
            let transaction = alice_ts_interface
                .transaction_service_handle
                .get_any_transaction(tx_id)
                .await
                .unwrap()
                .unwrap();
            if let WalletTransaction::Completed(tx) = transaction {
                if tx_id == tx_id_1 && tx.status == TransactionStatus::CoinbaseConfirmed && !coinbase_confirmed {
                    coinbase_confirmed = true;
                }
                if tx_id == tx_id_2 && tx.status == TransactionStatus::CoinbaseUnconfirmed && !coinbase_unconfirmed {
                    coinbase_unconfirmed = true;
                }
                if tx_id == tx_id_3 && tx.status == TransactionStatus::CoinbaseNotInBlockChain && !coinbase_unmined {
                    coinbase_unmined = true;
                }
            }
        }
        if coinbase_confirmed && coinbase_unconfirmed && coinbase_unmined {
            break;
        }
    }
    assert!(
        coinbase_confirmed && coinbase_unconfirmed && coinbase_unmined,
        "Should have found the updated statuses"
    );
}

#[tokio::test]
async fn test_get_fee_per_gram_per_block_basic() {
    let factories = CryptoFactories::default();
    let connection = make_wallet_database_memory_connection();
    let mut alice_ts_interface = setup_transaction_service_no_comms(factories, connection, None).await;
    let stats = vec![base_node_proto::MempoolFeePerGramStat {
        order: 0,
        min_fee_per_gram: 1,
        avg_fee_per_gram: 2,
        max_fee_per_gram: 3,
    }];
    alice_ts_interface
        .base_node_rpc_mock_state
        .set_fee_per_gram_stats_response(base_node_proto::GetMempoolFeePerGramStatsResponse { stats: stats.clone() });

    let estimates = alice_ts_interface
        .transaction_service_handle
        .get_fee_per_gram_stats_per_block(10)
        .await
        .unwrap();
    assert_eq!(estimates.stats, stats.into_iter().map(Into::into).collect::<Vec<_>>());
    assert_eq!(estimates.stats.len(), 1)
}<|MERGE_RESOLUTION|>--- conflicted
+++ resolved
@@ -90,12 +90,8 @@
     chain_metadata::ChainMetadata,
     tari_address::TariAddress,
     transaction::{ImportStatus, TransactionDirection, TransactionStatus, TxId},
-<<<<<<< HEAD
     types::{FixedHash, HashOutput, PrivateKey, PublicKey, Signature},
-=======
-    types::{FixedHash, PrivateKey, PublicKey, Signature},
     wallet_types::WalletType,
->>>>>>> 0d661260
 };
 use tari_comms::{
     message::EnvelopeBody,
@@ -609,11 +605,7 @@
 
     alice_oms.add_output(uo1.clone(), None).await.unwrap();
     alice_db
-<<<<<<< HEAD
-        .mark_output_as_unspent(uo1.hash(&alice_key_manager_handle).await.unwrap())
-=======
         .mark_outputs_as_unspent(vec![(uo1.hash(&alice_key_manager_handle).await.unwrap(), true)])
->>>>>>> 0d661260
         .unwrap();
 
     let message = "TAKE MAH MONEYS!".to_string();
@@ -767,13 +759,7 @@
         )
         .await;
         alice_oms.add_output(uo.clone(), None).await.unwrap();
-<<<<<<< HEAD
-        alice_db
-            .mark_output_as_unspent(uo.hash(&alice_key_manager_handle).await.unwrap())
-            .unwrap();
-=======
         unspent.push((uo.hash(&alice_key_manager_handle).await.unwrap(), true));
->>>>>>> 0d661260
     }
     alice_db.mark_outputs_as_unspent(unspent).unwrap();
     let transaction_value = output_value * (outputs_count as u64 - 1);
@@ -896,14 +882,7 @@
     let database_path = temp_dir.path().to_str().unwrap().to_string();
     let alice_connection = make_wallet_database_memory_connection();
 
-<<<<<<< HEAD
-    let (db_connection, _tempdir) = make_wallet_database_connection(Some(database_path.clone()));
-
-    let shutdown = Shutdown::new();
-    let (mut alice_ts, mut alice_oms, _alice_comms, _alice_connectivity, key_manager_handle, alice_db) =
-=======
     let (mut alice_ts, mut alice_oms, _alice_comms, _alice_connectivity, alice_key_manager_handle, alice_db) =
->>>>>>> 0d661260
         setup_transaction_service(
             alice_node_identity.clone(),
             vec![],
@@ -942,16 +921,9 @@
     let balance = alice_oms.get_balance().await.unwrap();
     let initial_available_balance = balance.available_balance;
 
-<<<<<<< HEAD
-    alice_oms.add_output(uo1.clone(), None).await.unwrap();
-    alice_db
-        .mark_output_as_unspent(uo1.hash(&key_manager_handle).await.unwrap())
-        .unwrap();
-=======
     // Alice try to spend too much dust to self
 
     let fee_per_gram = MicroMinotari::from(1);
->>>>>>> 0d661260
     let message = "TAKE MAH _OWN_ MONEYS!".to_string();
     let value = balance.available_balance - amount_per_output * 10;
     let alice_address = TariAddress::new(alice_node_identity.public_key().clone(), network);
@@ -1124,14 +1096,7 @@
     let database_path = temp_dir.path().to_str().unwrap().to_string();
     let alice_connection = make_wallet_database_memory_connection();
 
-<<<<<<< HEAD
-    let (db_connection, _tempdir) = make_wallet_database_connection(Some(database_path.clone()));
-
-    let shutdown = Shutdown::new();
-    let (mut alice_ts, mut alice_oms, _alice_comms, _alice_connectivity, key_manager_handle, alice_db) =
-=======
     let (mut alice_ts, mut alice_oms, _alice_comms, _alice_connectivity, alice_key_manager_handle, alice_db) =
->>>>>>> 0d661260
         setup_transaction_service(
             alice_node_identity.clone(),
             vec![],
@@ -1160,17 +1125,10 @@
     for _ in 0..number_of_outputs {
         let uo = make_fake_input_from_copy(&mut uo_reference, &alice_key_manager_handle).await;
 
-<<<<<<< HEAD
-    alice_oms.add_output(uo1.clone(), None).await.unwrap();
-    alice_db
-        .mark_output_as_unspent(uo1.hash(&key_manager_handle).await.unwrap())
-        .unwrap();
-=======
         alice_oms.add_output(uo.clone(), None).await.unwrap();
         unspent.push((uo.hash(&alice_key_manager_handle).await.unwrap(), true));
     }
     alice_db.mark_outputs_as_unspent(unspent).unwrap();
->>>>>>> 0d661260
 
     let balance = alice_oms.get_balance().await.unwrap();
     let initial_available_balance = balance.available_balance;
@@ -1318,8 +1276,6 @@
     )
     .await;
 
-<<<<<<< HEAD
-=======
     alice_oms.add_output(uo1.clone(), None).await.unwrap();
     alice_db
         .mark_outputs_as_unspent(vec![(uo1.hash(&key_manager_handle).await.unwrap(), true)])
@@ -1489,16 +1445,11 @@
     )
     .await;
 
->>>>>>> 0d661260
     // Burn output
 
     alice_oms.add_output(uo1.clone(), None).await.unwrap();
     alice_db
-<<<<<<< HEAD
-        .mark_output_as_unspent(uo1.hash(&key_manager_handle).await.unwrap())
-=======
         .mark_outputs_as_unspent(vec![(uo1.hash(&key_manager_handle).await.unwrap(), true)])
->>>>>>> 0d661260
         .unwrap();
     let message = "BURN MAH _OWN_ MONEYS!".to_string();
     let burn_value = 10000.into();
@@ -1646,11 +1597,7 @@
     let mut alice_oms_clone = alice_oms.clone();
     alice_oms_clone.add_output(uo1.clone(), None).await.unwrap();
     alice_db
-<<<<<<< HEAD
-        .mark_output_as_unspent(uo1.hash(&key_manager_handle).await.unwrap())
-=======
         .mark_outputs_as_unspent(vec![(uo1.hash(&key_manager_handle).await.unwrap(), true)])
->>>>>>> 0d661260
         .unwrap();
 
     let message = "SEE IF YOU CAN CATCH THIS ONE..... SIDED TX!".to_string();
@@ -1793,11 +1740,7 @@
     let mut alice_oms_clone = alice_oms;
     alice_oms_clone.add_output(uo1.clone(), None).await.unwrap();
     alice_db
-<<<<<<< HEAD
-        .mark_output_as_unspent(uo1.hash(&alice_key_manager_handle).await.unwrap())
-=======
         .mark_outputs_as_unspent(vec![(uo1.hash(&alice_key_manager_handle).await.unwrap(), true)])
->>>>>>> 0d661260
         .unwrap();
 
     let message = "".to_string();
@@ -1902,11 +1845,7 @@
     .await;
     alice_oms.add_output(uo1.clone(), None).await.unwrap();
     alice_db
-<<<<<<< HEAD
-        .mark_output_as_unspent(uo1.hash(&key_manager_handle).await.unwrap())
-=======
         .mark_outputs_as_unspent(vec![(uo1.hash(&key_manager_handle).await.unwrap(), true)])
->>>>>>> 0d661260
         .unwrap();
 
     let message = "".to_string();
@@ -2030,11 +1969,7 @@
     let mut alice_oms_clone = alice_oms;
     alice_oms_clone.add_output(uo1.clone(), None).await.unwrap();
     alice_db
-<<<<<<< HEAD
-        .mark_output_as_unspent(uo1.hash(&key_manager_handle).await.unwrap())
-=======
         .mark_outputs_as_unspent(vec![(uo1.hash(&key_manager_handle).await.unwrap(), true)])
->>>>>>> 0d661260
         .unwrap();
 
     let message = "SEE IF YOU CAN CATCH THIS ONE..... SIDED TX!".to_string();
@@ -2178,11 +2113,7 @@
     .await;
     bob_oms.add_output(uo2.clone(), None).await.unwrap();
     bob_db
-<<<<<<< HEAD
-        .mark_output_as_unspent(uo2.hash(&bob_key_manager_handle).await.unwrap())
-=======
         .mark_outputs_as_unspent(vec![(uo2.hash(&bob_key_manager_handle).await.unwrap(), true)])
->>>>>>> 0d661260
         .unwrap();
     let uo3 = make_input(
         &mut OsRng,
@@ -2193,11 +2124,7 @@
     .await;
     carol_oms.add_output(uo3.clone(), None).await.unwrap();
     carol_db
-<<<<<<< HEAD
-        .mark_output_as_unspent(uo3.hash(&key_manager_handle).await.unwrap())
-=======
         .mark_outputs_as_unspent(vec![(uo3.hash(&key_manager_handle).await.unwrap(), true)])
->>>>>>> 0d661260
         .unwrap();
 
     // Add some funds to Alices wallet
@@ -2210,11 +2137,7 @@
     .await;
     alice_oms.add_output(uo1a.clone(), None).await.unwrap();
     alice_db
-<<<<<<< HEAD
-        .mark_output_as_unspent(uo1a.hash(&alice_key_manager_handle).await.unwrap())
-=======
         .mark_outputs_as_unspent(vec![(uo1a.hash(&alice_key_manager_handle).await.unwrap(), true)])
->>>>>>> 0d661260
         .unwrap();
     let uo1b = make_input(
         &mut OsRng,
@@ -2225,11 +2148,7 @@
     .await;
     alice_oms.add_output(uo1b.clone(), None).await.unwrap();
     alice_db
-<<<<<<< HEAD
-        .mark_output_as_unspent(uo1b.hash(&alice_key_manager_handle).await.unwrap())
-=======
         .mark_outputs_as_unspent(vec![(uo1b.hash(&alice_key_manager_handle).await.unwrap(), true)])
->>>>>>> 0d661260
         .unwrap();
     let uo1c = make_input(
         &mut OsRng,
@@ -2240,11 +2159,7 @@
     .await;
     alice_oms.add_output(uo1c.clone(), None).await.unwrap();
     alice_db
-<<<<<<< HEAD
-        .mark_output_as_unspent(uo1c.hash(&alice_key_manager_handle).await.unwrap())
-=======
         .mark_outputs_as_unspent(vec![(uo1c.hash(&alice_key_manager_handle).await.unwrap(), true)])
->>>>>>> 0d661260
         .unwrap();
 
     // A series of interleaved transactions. First with Bob and Carol offline and then two with them online
@@ -2429,14 +2344,10 @@
         .unwrap();
     alice_ts_interface
         .oms_db
-<<<<<<< HEAD
-        .mark_output_as_unspent(uo.hash(&alice_ts_interface.key_manager_handle).await.unwrap())
-=======
         .mark_outputs_as_unspent(vec![(
             uo.hash(&alice_ts_interface.key_manager_handle).await.unwrap(),
             true,
         )])
->>>>>>> 0d661260
         .unwrap();
 
     let bob_address = TariAddress::new(bob_node_identity.public_key().clone(), Network::LocalNet);
@@ -2535,14 +2446,10 @@
         .unwrap();
     bob_ts_interface
         .oms_db
-<<<<<<< HEAD
-        .mark_output_as_unspent(uo.hash(&bob_ts_interface.key_manager_handle).await.unwrap())
-=======
         .mark_outputs_as_unspent(vec![(
             uo.hash(&bob_ts_interface.key_manager_handle).await.unwrap(),
             true,
         )])
->>>>>>> 0d661260
         .unwrap();
     let mut stp = bob_ts_interface
         .output_manager_service_handle
@@ -2667,14 +2574,10 @@
         .unwrap();
     bob_ts_interface
         .oms_db
-<<<<<<< HEAD
-        .mark_output_as_unspent(uo.hash(&bob_ts_interface.key_manager_handle).await.unwrap())
-=======
         .mark_outputs_as_unspent(vec![(
             uo.hash(&bob_ts_interface.key_manager_handle).await.unwrap(),
             true,
         )])
->>>>>>> 0d661260
         .unwrap();
 
     let mut stp = bob_ts_interface
@@ -2850,11 +2753,7 @@
     .await;
     alice_oms.add_output(uo1a.clone(), None).await.unwrap();
     alice_db
-<<<<<<< HEAD
-        .mark_output_as_unspent(uo1a.hash(&alice_key_manager_handle).await.unwrap())
-=======
         .mark_outputs_as_unspent(vec![(uo1a.hash(&alice_key_manager_handle).await.unwrap(), true)])
->>>>>>> 0d661260
         .unwrap();
     let uo1b = make_input(
         &mut OsRng,
@@ -2865,11 +2764,7 @@
     .await;
     alice_oms.add_output(uo1b.clone(), None).await.unwrap();
     alice_db
-<<<<<<< HEAD
-        .mark_output_as_unspent(uo1b.hash(&alice_key_manager_handle).await.unwrap())
-=======
         .mark_outputs_as_unspent(vec![(uo1b.hash(&alice_key_manager_handle).await.unwrap(), true)])
->>>>>>> 0d661260
         .unwrap();
     let uo1c = make_input(
         &mut OsRng,
@@ -2880,11 +2775,7 @@
     .await;
     alice_oms.add_output(uo1c.clone(), None).await.unwrap();
     alice_db
-<<<<<<< HEAD
-        .mark_output_as_unspent(uo1c.hash(&alice_key_manager_handle).await.unwrap())
-=======
         .mark_outputs_as_unspent(vec![(uo1c.hash(&alice_key_manager_handle).await.unwrap(), true)])
->>>>>>> 0d661260
         .unwrap();
 
     let initial_balance = alice_oms.get_balance().await.unwrap();
@@ -3217,14 +3108,10 @@
         .unwrap();
     alice_ts_interface
         .oms_db
-<<<<<<< HEAD
-        .mark_output_as_unspent(uo.hash(&alice_ts_interface.key_manager_handle).await.unwrap())
-=======
         .mark_outputs_as_unspent(vec![(
             uo.hash(&alice_ts_interface.key_manager_handle).await.unwrap(),
             true,
         )])
->>>>>>> 0d661260
         .unwrap();
 
     let amount_sent = 100000 * uT;
@@ -3564,14 +3451,10 @@
         .unwrap();
     alice_ts_interface
         .oms_db
-<<<<<<< HEAD
-        .mark_output_as_unspent(uo.hash(&alice_ts_interface.key_manager_handle).await.unwrap())
-=======
         .mark_outputs_as_unspent(vec![(
             uo.hash(&alice_ts_interface.key_manager_handle).await.unwrap(),
             true,
         )])
->>>>>>> 0d661260
         .unwrap();
 
     let amount_sent = 100000 * uT;
@@ -3766,14 +3649,10 @@
         .unwrap();
     alice_ts_interface
         .oms_db
-<<<<<<< HEAD
-        .mark_output_as_unspent(uo.hash(&alice_ts_interface.key_manager_handle).await.unwrap())
-=======
         .mark_outputs_as_unspent(vec![(
             uo.hash(&alice_ts_interface.key_manager_handle).await.unwrap(),
             true,
         )])
->>>>>>> 0d661260
         .unwrap();
 
     let amount_sent = 20000 * uT;
@@ -3891,14 +3770,10 @@
         .unwrap();
     alice_ts_interface
         .oms_db
-<<<<<<< HEAD
-        .mark_output_as_unspent(uo.hash(&alice_ts_interface.key_manager_handle).await.unwrap())
-=======
         .mark_outputs_as_unspent(vec![(
             uo.hash(&alice_ts_interface.key_manager_handle).await.unwrap(),
             true,
         )])
->>>>>>> 0d661260
         .unwrap();
     let uo = make_input(
         &mut OsRng,
@@ -3914,14 +3789,10 @@
         .unwrap();
     alice_ts_interface
         .oms_db
-<<<<<<< HEAD
-        .mark_output_as_unspent(uo.hash(&alice_ts_interface.key_manager_handle).await.unwrap())
-=======
         .mark_outputs_as_unspent(vec![(
             uo.hash(&alice_ts_interface.key_manager_handle).await.unwrap(),
             true,
         )])
->>>>>>> 0d661260
         .unwrap();
     let uo = make_input(
         &mut OsRng,
@@ -3937,14 +3808,10 @@
         .unwrap();
     alice_ts_interface
         .oms_db
-<<<<<<< HEAD
-        .mark_output_as_unspent(uo.hash(&alice_ts_interface.key_manager_handle).await.unwrap())
-=======
         .mark_outputs_as_unspent(vec![(
             uo.hash(&alice_ts_interface.key_manager_handle).await.unwrap(),
             true,
         )])
->>>>>>> 0d661260
         .unwrap();
     let uo = make_input(
         &mut OsRng,
@@ -3960,14 +3827,10 @@
         .unwrap();
     alice_ts_interface
         .oms_db
-<<<<<<< HEAD
-        .mark_output_as_unspent(uo.hash(&alice_ts_interface.key_manager_handle).await.unwrap())
-=======
         .mark_outputs_as_unspent(vec![(
             uo.hash(&alice_ts_interface.key_manager_handle).await.unwrap(),
             true,
         )])
->>>>>>> 0d661260
         .unwrap();
 
     let amount_sent = 100000 * uT;
@@ -4398,11 +4261,7 @@
     let bob_node_identity =
         NodeIdentity::random(&mut OsRng, get_next_memory_address(), PeerFeatures::COMMUNICATION_NODE);
     // Setup Alice wallet with no comms stack
-<<<<<<< HEAD
-    let (connection, _tempdir) = make_wallet_database_connection(None);
-=======
     let connection = make_wallet_database_memory_connection();
->>>>>>> 0d661260
 
     let mut alice_ts_interface = setup_transaction_service_no_comms(
         factories.clone(),
@@ -4431,14 +4290,10 @@
         .unwrap();
     alice_ts_interface
         .oms_db
-<<<<<<< HEAD
-        .mark_output_as_unspent(uo.hash(&alice_ts_interface.key_manager_handle).await.unwrap())
-=======
         .mark_outputs_as_unspent(vec![(
             uo.hash(&alice_ts_interface.key_manager_handle).await.unwrap(),
             true,
         )])
->>>>>>> 0d661260
         .unwrap();
 
     let amount_sent = 100000 * uT;
@@ -4953,14 +4808,10 @@
         .unwrap();
     alice_ts_interface
         .oms_db
-<<<<<<< HEAD
-        .mark_output_as_unspent(uo.hash(&alice_ts_interface.key_manager_handle).await.unwrap())
-=======
         .mark_outputs_as_unspent(vec![(
             uo.hash(&alice_ts_interface.key_manager_handle).await.unwrap(),
             true,
         )])
->>>>>>> 0d661260
         .unwrap();
     let amount_sent = 100000 * uT;
     let bob_address = TariAddress::new(bob_node_identity.public_key().clone(), Network::LocalNet);
@@ -5092,14 +4943,10 @@
         .unwrap();
     alice_ts_interface
         .oms_db
-<<<<<<< HEAD
-        .mark_output_as_unspent(uo.hash(&alice_ts_interface.key_manager_handle).await.unwrap())
-=======
         .mark_outputs_as_unspent(vec![(
             uo.hash(&alice_ts_interface.key_manager_handle).await.unwrap(),
             true,
         )])
->>>>>>> 0d661260
         .unwrap();
 
     let amount_sent = 10000 * uT;
@@ -5367,14 +5214,10 @@
         .unwrap();
     alice_ts_interface
         .oms_db
-<<<<<<< HEAD
-        .mark_output_as_unspent(uo.hash(&alice_ts_interface.key_manager_handle).await.unwrap())
-=======
         .mark_outputs_as_unspent(vec![(
             uo.hash(&alice_ts_interface.key_manager_handle).await.unwrap(),
             true,
         )])
->>>>>>> 0d661260
         .unwrap();
 
     let uo2 = make_input(
@@ -5391,14 +5234,10 @@
         .unwrap();
     alice_ts_interface
         .oms_db
-<<<<<<< HEAD
-        .mark_output_as_unspent(uo2.hash(&alice_ts_interface.key_manager_handle).await.unwrap())
-=======
         .mark_outputs_as_unspent(vec![(
             uo2.hash(&alice_ts_interface.key_manager_handle).await.unwrap(),
             true,
         )])
->>>>>>> 0d661260
         .unwrap();
 
     let amount_sent1 = 100000 * uT;
@@ -5944,20 +5783,6 @@
             .add_output_with_tx_id(tx_id, uo.clone(), None)
             .await
             .unwrap();
-<<<<<<< HEAD
-        let _result = alice_ts_interface
-            .oms_db
-            .mark_output_as_unspent(uo.hash(&alice_ts_interface.key_manager_handle).await.unwrap());
-        alice_ts_interface
-            .oms_db
-            .set_received_output_mined_height_and_status(
-                uo.hash(&alice_ts_interface.key_manager_handle).await.unwrap(),
-                5,
-                HashOutput::zero(),
-                false,
-                0,
-            )
-=======
         let _result = alice_ts_interface.oms_db.mark_outputs_as_unspent(vec![(
             uo.hash(&alice_ts_interface.key_manager_handle).await.unwrap(),
             true,
@@ -5971,7 +5796,6 @@
                 confirmed: false,
                 mined_timestamp: 0,
             }])
->>>>>>> 0d661260
             .unwrap();
     }
 
@@ -6049,11 +5873,7 @@
 async fn test_update_coinbase_tx_on_oms_validation() {
     let factories = CryptoFactories::default();
 
-<<<<<<< HEAD
-    let (connection, _temp_dir) = make_wallet_database_connection(None);
-=======
     let connection = make_wallet_database_memory_connection();
->>>>>>> 0d661260
 
     let mut alice_ts_interface = setup_transaction_service_no_comms(factories.clone(), connection, None).await;
     let alice_address = TariAddress::new(
@@ -6141,15 +5961,6 @@
         if uo.value != MicroMinotari::from(30000) {
             alice_ts_interface
                 .oms_db
-<<<<<<< HEAD
-                .set_received_output_mined_height_and_status(
-                    uo.hash(&alice_ts_interface.key_manager_handle).await.unwrap(),
-                    5,
-                    HashOutput::zero(),
-                    false,
-                    0,
-                )
-=======
                 .set_received_outputs_mined_height_and_statuses(vec![ReceivedOutputInfoForBatch {
                     commitment: uo.commitment(&alice_ts_interface.key_manager_handle).await.unwrap(),
                     mined_height: 5,
@@ -6157,7 +5968,6 @@
                     confirmed: false,
                     mined_timestamp: 0,
                 }])
->>>>>>> 0d661260
                 .unwrap();
         }
     }
