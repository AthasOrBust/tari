--- conflicted
+++ resolved
@@ -311,11 +311,7 @@
     .await;
     oms.output_manager_handle.add_output(uo.clone(), None).await.unwrap();
     backend
-<<<<<<< HEAD
-        .mark_output_as_unspent(uo.hash(&oms.key_manager_handle).await.unwrap())
-=======
         .mark_outputs_as_unspent(vec![(uo.hash(&oms.key_manager_handle).await.unwrap(), true)])
->>>>>>> 0d661260
         .unwrap();
 
     let fee_calc = Fee::new(*create_consensus_constants(0).transaction_weight_params());
@@ -434,13 +430,7 @@
         )
         .await;
         oms.add_output(uo.clone(), None).await.unwrap();
-<<<<<<< HEAD
-        backend
-            .mark_output_as_unspent(uo.hash(&key_manager).await.unwrap())
-            .unwrap();
-=======
         unspent.push((uo.hash(&key_manager).await.unwrap(), true));
->>>>>>> 0d661260
     }
     backend.mark_outputs_as_unspent(unspent).unwrap();
 
@@ -572,13 +562,7 @@
         )
         .await;
         oms.add_output(uo.clone(), None).await.unwrap();
-<<<<<<< HEAD
-        backend
-            .mark_output_as_unspent(uo.hash(&key_manager).await.unwrap())
-            .unwrap();
-=======
         unspent.push((uo.hash(&key_manager).await.unwrap(), true));
->>>>>>> 0d661260
     }
     backend.mark_outputs_as_unspent(unspent).unwrap();
 
@@ -701,29 +685,12 @@
 
     // Low priority
     let uo_low_1 = make_input_with_features(
-<<<<<<< HEAD
         &mut OsRng.clone(),
         amount,
         OutputFeatures {
             maturity: 1,
             ..Default::default()
         },
-        &key_manager,
-    )
-    .await;
-    oms.add_output(uo_low_1.clone(), None).await.unwrap();
-    // High priority
-    let uo_high = make_input_with_features(
-=======
->>>>>>> 0d661260
-        &mut OsRng.clone(),
-        amount,
-        OutputFeatures {
-            maturity: 1,
-            ..Default::default()
-        },
-<<<<<<< HEAD
-=======
         &key_manager,
     )
     .await;
@@ -736,7 +703,6 @@
             maturity: 1,
             ..Default::default()
         },
->>>>>>> 0d661260
         &key_manager,
     )
     .await;
@@ -744,11 +710,7 @@
         .await
         .unwrap();
     backend
-<<<<<<< HEAD
-        .mark_output_as_unspent(uo_high.hash(&key_manager).await.unwrap())
-=======
         .mark_outputs_as_unspent(vec![(uo_high.hash(&key_manager).await.unwrap(), true)])
->>>>>>> 0d661260
         .unwrap();
     // Low priority
     let uo_low_2 = make_input_with_features(
@@ -763,11 +725,7 @@
     .await;
     oms.add_output(uo_low_2.clone(), None).await.unwrap();
     backend
-<<<<<<< HEAD
-        .mark_output_as_unspent(uo_low_2.hash(&key_manager).await.unwrap())
-=======
         .mark_outputs_as_unspent(vec![(uo_low_2.hash(&key_manager).await.unwrap(), true)])
->>>>>>> 0d661260
         .unwrap();
 
     let utxos = oms.get_unspent_outputs().await.unwrap();
@@ -822,13 +780,7 @@
         )
         .await;
         oms.output_manager_handle.add_output(uo.clone(), None).await.unwrap();
-<<<<<<< HEAD
-        backend
-            .mark_output_as_unspent(uo.hash(&oms.key_manager_handle).await.unwrap())
-            .unwrap();
-=======
         unspent.push((uo.hash(&oms.key_manager_handle).await.unwrap(), true));
->>>>>>> 0d661260
     }
     backend.mark_outputs_as_unspent(unspent).unwrap();
 
@@ -882,11 +834,7 @@
     oms.output_manager_handle.add_output(uo_1.clone(), None).await.unwrap();
 
     backend
-<<<<<<< HEAD
-        .mark_output_as_unspent(uo_1.hash(&oms.key_manager_handle).await.unwrap())
-=======
         .mark_outputs_as_unspent(vec![(uo_1.hash(&oms.key_manager_handle).await.unwrap(), true)])
->>>>>>> 0d661260
         .unwrap();
     let value2 = 8000;
     let uo_2 = create_wallet_output_with_data(
@@ -900,11 +848,7 @@
     .unwrap();
     oms.output_manager_handle.add_output(uo_2.clone(), None).await.unwrap();
     backend
-<<<<<<< HEAD
-        .mark_output_as_unspent(uo_2.hash(&oms.key_manager_handle).await.unwrap())
-=======
         .mark_outputs_as_unspent(vec![(uo_2.hash(&oms.key_manager_handle).await.unwrap(), true)])
->>>>>>> 0d661260
         .unwrap();
 
     let stp = oms
@@ -956,11 +900,7 @@
     .unwrap();
     oms.output_manager_handle.add_output(uo_1.clone(), None).await.unwrap();
     backend
-<<<<<<< HEAD
-        .mark_output_as_unspent(uo_1.hash(&oms.key_manager_handle).await.unwrap())
-=======
         .mark_outputs_as_unspent(vec![(uo_1.hash(&oms.key_manager_handle).await.unwrap(), true)])
->>>>>>> 0d661260
         .unwrap();
     let value2 = MicroMinotari(800);
     let uo_2 = create_wallet_output_with_data(
@@ -974,11 +914,7 @@
     .unwrap();
     oms.output_manager_handle.add_output(uo_2.clone(), None).await.unwrap();
     backend
-<<<<<<< HEAD
-        .mark_output_as_unspent(uo_2.hash(&oms.key_manager_handle).await.unwrap())
-=======
         .mark_outputs_as_unspent(vec![(uo_2.hash(&oms.key_manager_handle).await.unwrap(), true)])
->>>>>>> 0d661260
         .unwrap();
 
     match oms
@@ -1019,13 +955,7 @@
         )
         .await;
         oms.output_manager_handle.add_output(uo.clone(), None).await.unwrap();
-<<<<<<< HEAD
-        backend
-            .mark_output_as_unspent(uo.hash(&oms.key_manager_handle).await.unwrap())
-            .unwrap();
-=======
         unspent.push((uo.hash(&oms.key_manager_handle).await.unwrap(), true));
->>>>>>> 0d661260
     }
     backend.mark_outputs_as_unspent(unspent).unwrap();
     let stp = oms
@@ -1116,11 +1046,7 @@
     total += uo.value;
     oms.output_manager_handle.add_output(uo.clone(), None).await.unwrap();
     backend
-<<<<<<< HEAD
-        .mark_output_as_unspent(uo.hash(&oms.key_manager_handle).await.unwrap())
-=======
         .mark_outputs_as_unspent(vec![(uo.hash(&oms.key_manager_handle).await.unwrap(), true)])
->>>>>>> 0d661260
         .unwrap();
 
     let uo = make_input(
@@ -1133,11 +1059,7 @@
     total += uo.value;
     oms.output_manager_handle.add_output(uo.clone(), None).await.unwrap();
     backend
-<<<<<<< HEAD
-        .mark_output_as_unspent(uo.hash(&oms.key_manager_handle).await.unwrap())
-=======
         .mark_outputs_as_unspent(vec![(uo.hash(&oms.key_manager_handle).await.unwrap(), true)])
->>>>>>> 0d661260
         .unwrap();
 
     let send_value = MicroMinotari::from(1000);
@@ -1192,11 +1114,7 @@
     .await;
     oms.output_manager_handle.add_output(uo.clone(), None).await.unwrap();
     backend
-<<<<<<< HEAD
-        .mark_output_as_unspent(uo.hash(&oms.key_manager_handle).await.unwrap())
-=======
         .mark_outputs_as_unspent(vec![(uo.hash(&oms.key_manager_handle).await.unwrap(), true)])
->>>>>>> 0d661260
         .unwrap();
     let uo = make_input(
         &mut OsRng.clone(),
@@ -1207,11 +1125,7 @@
     .await;
     oms.output_manager_handle.add_output(uo.clone(), None).await.unwrap();
     backend
-<<<<<<< HEAD
-        .mark_output_as_unspent(uo.hash(&oms.key_manager_handle).await.unwrap())
-=======
         .mark_outputs_as_unspent(vec![(uo.hash(&oms.key_manager_handle).await.unwrap(), true)])
->>>>>>> 0d661260
         .unwrap();
 
     let balance = oms.output_manager_handle.get_balance().await.unwrap();
@@ -1301,15 +1215,6 @@
     assert!(oms.output_manager_handle.add_output(uo3.clone(), None).await.is_ok());
     // lets mark them as unspent so we can use them
     backend
-<<<<<<< HEAD
-        .mark_output_as_unspent(uo1.hash(&oms.key_manager_handle).await.unwrap())
-        .unwrap();
-    backend
-        .mark_output_as_unspent(uo2.hash(&oms.key_manager_handle).await.unwrap())
-        .unwrap();
-    backend
-        .mark_output_as_unspent(uo3.hash(&oms.key_manager_handle).await.unwrap())
-=======
         .mark_outputs_as_unspent(vec![(uo1.hash(&oms.key_manager_handle).await.unwrap(), true)])
         .unwrap();
     backend
@@ -1317,7 +1222,6 @@
         .unwrap();
     backend
         .mark_outputs_as_unspent(vec![(uo3.hash(&oms.key_manager_handle).await.unwrap(), true)])
->>>>>>> 0d661260
         .unwrap();
 
     let fee_per_gram = MicroMinotari::from(5);
@@ -1375,15 +1279,6 @@
     assert!(oms.output_manager_handle.add_output(uo3.clone(), None).await.is_ok());
     // lets mark then as unspent so we can use them
     backend
-<<<<<<< HEAD
-        .mark_output_as_unspent(uo1.hash(&oms.key_manager_handle).await.unwrap())
-        .unwrap();
-    backend
-        .mark_output_as_unspent(uo2.hash(&oms.key_manager_handle).await.unwrap())
-        .unwrap();
-    backend
-        .mark_output_as_unspent(uo3.hash(&oms.key_manager_handle).await.unwrap())
-=======
         .mark_outputs_as_unspent(vec![(uo1.hash(&oms.key_manager_handle).await.unwrap(), true)])
         .unwrap();
     backend
@@ -1391,7 +1286,6 @@
         .unwrap();
     backend
         .mark_outputs_as_unspent(vec![(uo3.hash(&oms.key_manager_handle).await.unwrap(), true)])
->>>>>>> 0d661260
         .unwrap();
     let (_tx_id, coin_split_tx, amount) = oms
         .output_manager_handle
@@ -1415,11 +1309,7 @@
     assert!(oms.output_manager_handle.add_output(uo.clone(), None).await.is_ok());
     // lets mark them as unspent so we can use them
     backend
-<<<<<<< HEAD
-        .mark_output_as_unspent(uo.hash(&oms.key_manager_handle).await.unwrap())
-=======
         .mark_outputs_as_unspent(vec![(uo.hash(&oms.key_manager_handle).await.unwrap(), true)])
->>>>>>> 0d661260
         .unwrap();
 
     let fee_per_gram = MicroMinotari::from(1);
@@ -1465,11 +1355,7 @@
         .await
         .unwrap();
     oms_db
-<<<<<<< HEAD
-        .mark_output_as_unspent(output1.hash(&oms.key_manager_handle).await.unwrap())
-=======
         .mark_outputs_as_unspent(vec![(output1.hash(&oms.key_manager_handle).await.unwrap(), true)])
->>>>>>> 0d661260
         .unwrap();
 
     let output2_value = 2_000_000;
@@ -1487,11 +1373,7 @@
         .await
         .unwrap();
     oms_db
-<<<<<<< HEAD
-        .mark_output_as_unspent(output2.hash(&oms.key_manager_handle).await.unwrap())
-=======
         .mark_outputs_as_unspent(vec![(output2.hash(&oms.key_manager_handle).await.unwrap(), true)])
->>>>>>> 0d661260
         .unwrap();
 
     let output3_value = 4_000_000;
@@ -1509,11 +1391,7 @@
         .unwrap();
 
     oms_db
-<<<<<<< HEAD
-        .mark_output_as_unspent(output3.hash(&oms.key_manager_handle).await.unwrap())
-=======
         .mark_outputs_as_unspent(vec![(output3.hash(&oms.key_manager_handle).await.unwrap(), true)])
->>>>>>> 0d661260
         .unwrap();
 
     let mut block1_header = BlockHeader::new(1);
