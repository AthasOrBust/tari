--- conflicted
+++ resolved
@@ -55,352 +55,6 @@
     // Add some unspent outputs
     let mut unspent_outputs = Vec::new();
     let key_manager = create_memory_db_key_manager();
-<<<<<<< HEAD
-=======
-    let mut unspent = Vec::with_capacity(5);
->>>>>>> 0d661260
-    for i in 0..5 {
-        let uo = make_input(
-            &mut OsRng,
-            MicroMinotari::from(100 + OsRng.next_u64() % 1000),
-            &OutputFeatures::default(),
-            &key_manager,
-        )
-        .await;
-        let mut kmo = DbWalletOutput::from_wallet_output(uo, &key_manager, None, OutputSource::Standard, None, None)
-            .await
-            .unwrap();
-        kmo.wallet_output.features.maturity = i;
-        db.add_unspent_output(kmo.clone()).unwrap();
-<<<<<<< HEAD
-        db.mark_output_as_unspent(kmo.hash).unwrap();
-=======
-        unspent.push((kmo.hash, true));
->>>>>>> 0d661260
-        unspent_outputs.push(kmo);
-    }
-    db.mark_outputs_as_unspent(unspent).unwrap();
-
-    let time_locked_outputs = db.get_timelocked_outputs(3).unwrap();
-    assert_eq!(time_locked_outputs.len(), 1);
-    assert_eq!(unspent_outputs[4], time_locked_outputs[0]);
-    let time_locked_outputs = db.get_timelocked_outputs(4).unwrap();
-    assert_eq!(time_locked_outputs.len(), 0);
-    let time_locked_balance = unspent_outputs[4].wallet_output.value;
-
-    for i in 0..4usize {
-        let balance = db.get_balance(Some(i as u64)).unwrap();
-        let mut sum = MicroMinotari::from(0);
-        for output in unspent_outputs.iter().take(5).skip(i + 1) {
-            sum += output.wallet_output.value;
-        }
-        assert_eq!(balance.time_locked_balance.unwrap(), sum);
-    }
-
-    unspent_outputs.sort();
-
-    let outputs = db.fetch_sorted_unspent_outputs().unwrap();
-    assert_eq!(unspent_outputs, outputs);
-
-    // Add some sent transactions with outputs to be spent and received
-    struct PendingTransactionOutputs {
-        tx_id: TxId,
-        outputs_to_be_spent: Vec<DbWalletOutput>,
-        outputs_to_be_received: Vec<DbWalletOutput>,
-    }
-
-    let mut pending_txs = Vec::new();
-    for _ in 0..3 {
-        let mut pending_tx = PendingTransactionOutputs {
-            tx_id: TxId::new_random(),
-            outputs_to_be_spent: vec![],
-            outputs_to_be_received: vec![],
-        };
-        for _ in 0..4 {
-            let kmo = make_input(
-                &mut OsRng,
-                MicroMinotari::from(100 + OsRng.next_u64() % 1000),
-                &OutputFeatures::default(),
-                &key_manager,
-            )
-            .await;
-            let kmo = DbWalletOutput::from_wallet_output(kmo, &key_manager, None, OutputSource::Standard, None, None)
-                .await
-                .unwrap();
-            db.add_unspent_output(kmo.clone()).unwrap();
-<<<<<<< HEAD
-            db.mark_output_as_unspent(kmo.hash).unwrap();
-=======
-            db.mark_outputs_as_unspent(vec![(kmo.hash, true)]).unwrap();
->>>>>>> 0d661260
-            pending_tx.outputs_to_be_spent.push(kmo);
-        }
-        for _ in 0..2 {
-            let uo = make_input(
-                &mut OsRng,
-                MicroMinotari::from(100 + OsRng.next_u64() % 1000),
-                &OutputFeatures::default(),
-                &key_manager,
-            )
-            .await;
-            let kmo = DbWalletOutput::from_wallet_output(uo, &key_manager, None, OutputSource::Standard, None, None)
-                .await
-                .unwrap();
-            pending_tx.outputs_to_be_received.push(kmo);
-        }
-        db.encumber_outputs(
-            pending_tx.tx_id,
-            pending_tx.outputs_to_be_spent.clone(),
-            pending_tx.outputs_to_be_received.clone(),
-        )
-        .unwrap();
-        pending_txs.push(pending_tx);
-    }
-
-    // Test balance calc
-    let available_balance = unspent_outputs
-        .iter()
-        .fold(MicroMinotari::from(0), |acc, x| acc + x.wallet_output.value);
-    let mut pending_incoming_balance = MicroMinotari(0);
-    let mut pending_outgoing_balance = MicroMinotari(0);
-    for v in &pending_txs {
-        pending_outgoing_balance += v
-            .outputs_to_be_spent
-            .iter()
-            .fold(MicroMinotari::from(0), |acc, x| acc + x.wallet_output.value);
-        pending_incoming_balance += v
-            .outputs_to_be_received
-            .iter()
-            .fold(MicroMinotari::from(0), |acc, x| acc + x.wallet_output.value);
-    }
-
-    let balance = db.get_balance(None).unwrap();
-    assert_eq!(balance, Balance {
-        available_balance,
-        time_locked_balance: None,
-        pending_incoming_balance,
-        pending_outgoing_balance
-    });
-
-    let balance = db.get_balance(Some(3)).unwrap();
-    assert_eq!(balance, Balance {
-        available_balance: available_balance - time_locked_balance,
-        time_locked_balance: Some(time_locked_balance),
-        pending_incoming_balance,
-        pending_outgoing_balance
-    });
-
-    for v in &pending_txs {
-        db.confirm_encumbered_outputs(v.tx_id).unwrap();
-    }
-
-    let balance = db.get_balance(None).unwrap();
-    assert_eq!(balance, Balance {
-        available_balance,
-        time_locked_balance: None,
-        pending_incoming_balance,
-        pending_outgoing_balance
-    });
-
-    // Set first pending tx to mined but unconfirmed
-    let mut updates = Vec::new();
-    for o in &pending_txs[0].outputs_to_be_received {
-        updates.push(ReceivedOutputInfoForBatch {
-            commitment: o.commitment.clone(),
-            mined_height: 2,
-            mined_in_block: FixedHash::zero(),
-            confirmed: false,
-            mined_timestamp: 0,
-        });
-    }
-    db.set_received_outputs_mined_height_and_statuses(updates).unwrap();
-    let mut spent = Vec::new();
-    for o in &pending_txs[0].outputs_to_be_spent {
-        spent.push(SpentOutputInfoForBatch {
-            commitment: o.commitment.clone(),
-            confirmed: false,
-            mark_deleted_at_height: 3,
-            mark_deleted_in_block: FixedHash::zero(),
-        });
-    }
-    db.mark_outputs_as_spent(spent).unwrap();
-
-    // Balance shouldn't change
-    let balance = db.get_balance(None).unwrap();
-
-    assert_eq!(balance, Balance {
-        available_balance,
-        time_locked_balance: None,
-        pending_incoming_balance,
-        pending_outgoing_balance
-    });
-
-    // Set second pending tx to mined and confirmed
-    let mut updates = Vec::new();
-    for o in &pending_txs[1].outputs_to_be_received {
-        updates.push(ReceivedOutputInfoForBatch {
-            commitment: o.commitment.clone(),
-            mined_height: 4,
-            mined_in_block: FixedHash::zero(),
-            confirmed: true,
-            mined_timestamp: 0,
-        });
-    }
-    db.set_received_outputs_mined_height_and_statuses(updates).unwrap();
-    let mut spent = Vec::new();
-    for o in &pending_txs[1].outputs_to_be_spent {
-        spent.push(SpentOutputInfoForBatch {
-            commitment: o.commitment.clone(),
-            confirmed: true,
-            mark_deleted_at_height: 5,
-            mark_deleted_in_block: FixedHash::zero(),
-        });
-    }
-    db.mark_outputs_as_spent(spent).unwrap();
-
-    // Balance with confirmed second pending tx
-    let mut available_balance = unspent_outputs
-        .iter()
-        .fold(MicroMinotari::from(0), |acc, x| acc + x.wallet_output.value);
-    let mut pending_incoming_balance = MicroMinotari(0);
-    let mut pending_outgoing_balance = MicroMinotari(0);
-
-    pending_outgoing_balance += pending_txs[0]
-        .outputs_to_be_spent
-        .iter()
-        .fold(MicroMinotari::from(0), |acc, x| acc + x.wallet_output.value);
-    pending_outgoing_balance += pending_txs[2]
-        .outputs_to_be_spent
-        .iter()
-        .fold(MicroMinotari::from(0), |acc, x| acc + x.wallet_output.value);
-    pending_incoming_balance += pending_txs[0]
-        .outputs_to_be_received
-        .iter()
-        .fold(MicroMinotari::from(0), |acc, x| acc + x.wallet_output.value);
-    pending_incoming_balance += pending_txs[2]
-        .outputs_to_be_received
-        .iter()
-        .fold(MicroMinotari::from(0), |acc, x| acc + x.wallet_output.value);
-
-    available_balance += pending_txs[1]
-        .outputs_to_be_received
-        .iter()
-        .fold(MicroMinotari::from(0), |acc, x| acc + x.wallet_output.value);
-
-    let balance = db.get_balance(None).unwrap();
-    assert_eq!(
-        balance,
-        Balance {
-            available_balance,
-            time_locked_balance: None,
-            pending_incoming_balance,
-            pending_outgoing_balance
-        },
-        "Balance should change"
-    );
-
-    // Add output to be received
-    let uo = make_input(
-        &mut OsRng,
-        MicroMinotari::from(100 + OsRng.next_u64() % 1000),
-        &OutputFeatures::default(),
-        &key_manager,
-    )
-    .await;
-    let output_to_be_received =
-        DbWalletOutput::from_wallet_output(uo, &key_manager, None, OutputSource::Standard, None, None)
-            .await
-            .unwrap();
-    db.add_output_to_be_received(TxId::from(11u64), output_to_be_received.clone())
-        .unwrap();
-    pending_incoming_balance += output_to_be_received.wallet_output.value;
-
-    let balance = db.get_balance(None).unwrap();
-    assert_eq!(
-        balance,
-        Balance {
-            available_balance,
-            time_locked_balance: None,
-            pending_incoming_balance,
-            pending_outgoing_balance
-        },
-        "Balance should reflect new output to be received"
-    );
-
-    let spent_outputs = db.fetch_spent_outputs().unwrap();
-    assert_eq!(spent_outputs.len(), 4);
-
-    let unconfirmed_outputs = db.fetch_unconfirmed_outputs().unwrap();
-    assert_eq!(unconfirmed_outputs.len(), 22);
-
-    let mined_unspent_outputs = db.fetch_mined_unspent_outputs().unwrap();
-    assert_eq!(mined_unspent_outputs.len(), 4);
-
-    // Spend a received and confirmed output
-    db.mark_outputs_as_spent(vec![SpentOutputInfoForBatch {
-        commitment: pending_txs[1].outputs_to_be_received[0].commitment.clone(),
-        confirmed: true,
-        mark_deleted_at_height: 6,
-        mark_deleted_in_block: FixedHash::zero(),
-    }])
-    .unwrap();
-
-    let mined_unspent_outputs = db.fetch_mined_unspent_outputs().unwrap();
-    assert_eq!(mined_unspent_outputs.len(), 3);
-
-    let unspent_outputs = db.fetch_sorted_unspent_outputs().unwrap();
-    assert_eq!(unspent_outputs.len(), 6);
-
-    let last_mined_output = db.get_last_mined_output().unwrap().unwrap();
-    assert!(pending_txs[1]
-        .outputs_to_be_received
-        .iter()
-        .any(|o| o.commitment == last_mined_output.commitment));
-
-    let last_spent_output = db.get_last_spent_output().unwrap().unwrap();
-    assert_eq!(
-        last_spent_output.commitment,
-        pending_txs[1].outputs_to_be_received[0].commitment
-    );
-
-    db.remove_output_by_commitment(last_spent_output.commitment).unwrap();
-    let last_spent_output = db.get_last_spent_output().unwrap().unwrap();
-    assert_ne!(
-        last_spent_output.commitment,
-        pending_txs[1].outputs_to_be_received[0].commitment
-    );
-
-    // Test cancelling a pending transaction
-    db.cancel_pending_transaction_outputs(pending_txs[2].tx_id).unwrap();
-
-    let unspent_outputs = db.fetch_sorted_unspent_outputs().unwrap();
-    assert_eq!(unspent_outputs.len(), 10);
-}
-
-#[tokio::test]
-pub async fn test_output_manager_sqlite_db() {
-    //` cargo test --release --test
-    //` wallet_integration_tests output_manager_service_tests::storage::test_output_manager_sqlite_db
-    //` > .\target\output.txt 2>&1
-    // env_logger::init(); // Set `$env:RUST_LOG = "trace"`
-
-    let (connection, _tempdir) = get_temp_sqlite_database_connection();
-
-    test_db_backend(OutputManagerSqliteDatabase::new(connection)).await;
-}
-
-#[tokio::test]
-<<<<<<< HEAD
-=======
-#[allow(clippy::too_many_lines)]
-pub async fn test_raw_custom_queries_regression() {
-    let (connection, _tempdir) = get_temp_sqlite_database_connection();
-    let backend = OutputManagerSqliteDatabase::new(connection);
-    let db = OutputManagerDatabase::new(backend);
-
-    // Add some unspent outputs
-    let mut unspent_outputs = Vec::new();
-    let key_manager = create_memory_db_key_manager();
     let mut unspent = Vec::with_capacity(5);
     for i in 0..5 {
         let uo = make_input(
@@ -416,15 +70,31 @@
         kmo.wallet_output.features.maturity = i;
         db.add_unspent_output(kmo.clone()).unwrap();
         unspent.push((kmo.hash, true));
+        db.mark_output_as_unspent(kmo.hash).unwrap();
         unspent_outputs.push(kmo);
     }
-
-    let unknown = HashOutput::try_from(PrivateKey::random(&mut rand::thread_rng()).as_bytes()).unwrap();
-    let mut unspent_with_unknown = unspent.clone();
-    unspent_with_unknown.push((unknown, true));
-    assert!(db.mark_outputs_as_unspent(unspent_with_unknown).is_err());
-
     db.mark_outputs_as_unspent(unspent).unwrap();
+
+    let time_locked_outputs = db.get_timelocked_outputs(3).unwrap();
+    assert_eq!(time_locked_outputs.len(), 1);
+    assert_eq!(unspent_outputs[4], time_locked_outputs[0]);
+    let time_locked_outputs = db.get_timelocked_outputs(4).unwrap();
+    assert_eq!(time_locked_outputs.len(), 0);
+    let time_locked_balance = unspent_outputs[4].wallet_output.value;
+
+    for i in 0..4usize {
+        let balance = db.get_balance(Some(i as u64)).unwrap();
+        let mut sum = MicroMinotari::from(0);
+        for output in unspent_outputs.iter().take(5).skip(i + 1) {
+            sum += output.wallet_output.value;
+        }
+        assert_eq!(balance.time_locked_balance.unwrap(), sum);
+    }
+
+    unspent_outputs.sort();
+
+    let outputs = db.fetch_sorted_unspent_outputs().unwrap();
+    assert_eq!(unspent_outputs, outputs);
 
     // Add some sent transactions with outputs to be spent and received
     struct PendingTransactionOutputs {
@@ -476,6 +146,324 @@
         .unwrap();
         pending_txs.push(pending_tx);
     }
+
+    // Test balance calc
+    let available_balance = unspent_outputs
+        .iter()
+        .fold(MicroMinotari::from(0), |acc, x| acc + x.wallet_output.value);
+    let mut pending_incoming_balance = MicroMinotari(0);
+    let mut pending_outgoing_balance = MicroMinotari(0);
+    for v in &pending_txs {
+        pending_outgoing_balance += v
+            .outputs_to_be_spent
+            .iter()
+            .fold(MicroMinotari::from(0), |acc, x| acc + x.wallet_output.value);
+        pending_incoming_balance += v
+            .outputs_to_be_received
+            .iter()
+            .fold(MicroMinotari::from(0), |acc, x| acc + x.wallet_output.value);
+    }
+
+    let balance = db.get_balance(None).unwrap();
+    assert_eq!(balance, Balance {
+        available_balance,
+        time_locked_balance: None,
+        pending_incoming_balance,
+        pending_outgoing_balance
+    });
+
+    let balance = db.get_balance(Some(3)).unwrap();
+    assert_eq!(balance, Balance {
+        available_balance: available_balance - time_locked_balance,
+        time_locked_balance: Some(time_locked_balance),
+        pending_incoming_balance,
+        pending_outgoing_balance
+    });
+
+    for v in &pending_txs {
+        db.confirm_encumbered_outputs(v.tx_id).unwrap();
+    }
+
+    let balance = db.get_balance(None).unwrap();
+    assert_eq!(balance, Balance {
+        available_balance,
+        time_locked_balance: None,
+        pending_incoming_balance,
+        pending_outgoing_balance
+    });
+
+    // Set first pending tx to mined but unconfirmed
+    let mut updates = Vec::new();
+    for o in &pending_txs[0].outputs_to_be_received {
+        updates.push(ReceivedOutputInfoForBatch {
+            commitment: o.commitment.clone(),
+            mined_height: 2,
+            mined_in_block: FixedHash::zero(),
+            confirmed: false,
+            mined_timestamp: 0,
+        });
+    }
+    db.set_received_outputs_mined_height_and_statuses(updates).unwrap();
+    let mut spent = Vec::new();
+    for o in &pending_txs[0].outputs_to_be_spent {
+        spent.push(SpentOutputInfoForBatch {
+            commitment: o.commitment.clone(),
+            confirmed: false,
+            mark_deleted_at_height: 3,
+            mark_deleted_in_block: FixedHash::zero(),
+        });
+    }
+    db.mark_outputs_as_spent(spent).unwrap();
+
+    // Balance shouldn't change
+    let balance = db.get_balance(None).unwrap();
+
+    assert_eq!(balance, Balance {
+        available_balance,
+        time_locked_balance: None,
+        pending_incoming_balance,
+        pending_outgoing_balance
+    });
+
+    // Set second pending tx to mined and confirmed
+    let mut updates = Vec::new();
+    for o in &pending_txs[1].outputs_to_be_received {
+        updates.push(ReceivedOutputInfoForBatch {
+            commitment: o.commitment.clone(),
+            mined_height: 4,
+            mined_in_block: FixedHash::zero(),
+            confirmed: true,
+            mined_timestamp: 0,
+        });
+    }
+    db.set_received_outputs_mined_height_and_statuses(updates).unwrap();
+    let mut spent = Vec::new();
+    for o in &pending_txs[1].outputs_to_be_spent {
+        spent.push(SpentOutputInfoForBatch {
+            commitment: o.commitment.clone(),
+            confirmed: true,
+            mark_deleted_at_height: 5,
+            mark_deleted_in_block: FixedHash::zero(),
+        });
+    }
+    db.mark_outputs_as_spent(spent).unwrap();
+
+    // Balance with confirmed second pending tx
+    let mut available_balance = unspent_outputs
+        .iter()
+        .fold(MicroMinotari::from(0), |acc, x| acc + x.wallet_output.value);
+    let mut pending_incoming_balance = MicroMinotari(0);
+    let mut pending_outgoing_balance = MicroMinotari(0);
+
+    pending_outgoing_balance += pending_txs[0]
+        .outputs_to_be_spent
+        .iter()
+        .fold(MicroMinotari::from(0), |acc, x| acc + x.wallet_output.value);
+    pending_outgoing_balance += pending_txs[2]
+        .outputs_to_be_spent
+        .iter()
+        .fold(MicroMinotari::from(0), |acc, x| acc + x.wallet_output.value);
+    pending_incoming_balance += pending_txs[0]
+        .outputs_to_be_received
+        .iter()
+        .fold(MicroMinotari::from(0), |acc, x| acc + x.wallet_output.value);
+    pending_incoming_balance += pending_txs[2]
+        .outputs_to_be_received
+        .iter()
+        .fold(MicroMinotari::from(0), |acc, x| acc + x.wallet_output.value);
+
+    available_balance += pending_txs[1]
+        .outputs_to_be_received
+        .iter()
+        .fold(MicroMinotari::from(0), |acc, x| acc + x.wallet_output.value);
+
+    let balance = db.get_balance(None).unwrap();
+    assert_eq!(
+        balance,
+        Balance {
+            available_balance,
+            time_locked_balance: None,
+            pending_incoming_balance,
+            pending_outgoing_balance
+        },
+        "Balance should change"
+    );
+
+    // Add output to be received
+    let uo = make_input(
+        &mut OsRng,
+        MicroMinotari::from(100 + OsRng.next_u64() % 1000),
+        &OutputFeatures::default(),
+        &key_manager,
+    )
+    .await;
+    let output_to_be_received =
+        DbWalletOutput::from_wallet_output(uo, &key_manager, None, OutputSource::Standard, None, None)
+            .await
+            .unwrap();
+    db.add_output_to_be_received(TxId::from(11u64), output_to_be_received.clone())
+        .unwrap();
+    pending_incoming_balance += output_to_be_received.wallet_output.value;
+
+    let balance = db.get_balance(None).unwrap();
+    assert_eq!(
+        balance,
+        Balance {
+            available_balance,
+            time_locked_balance: None,
+            pending_incoming_balance,
+            pending_outgoing_balance
+        },
+        "Balance should reflect new output to be received"
+    );
+
+    let spent_outputs = db.fetch_spent_outputs().unwrap();
+    assert_eq!(spent_outputs.len(), 4);
+
+    let unconfirmed_outputs = db.fetch_unconfirmed_outputs().unwrap();
+    assert_eq!(unconfirmed_outputs.len(), 22);
+
+    let mined_unspent_outputs = db.fetch_mined_unspent_outputs().unwrap();
+    assert_eq!(mined_unspent_outputs.len(), 4);
+
+    // Spend a received and confirmed output
+    db.mark_outputs_as_spent(vec![SpentOutputInfoForBatch {
+        commitment: pending_txs[1].outputs_to_be_received[0].commitment.clone(),
+        confirmed: true,
+        mark_deleted_at_height: 6,
+        mark_deleted_in_block: FixedHash::zero(),
+    }])
+    .unwrap();
+
+    let mined_unspent_outputs = db.fetch_mined_unspent_outputs().unwrap();
+    assert_eq!(mined_unspent_outputs.len(), 3);
+
+    let unspent_outputs = db.fetch_sorted_unspent_outputs().unwrap();
+    assert_eq!(unspent_outputs.len(), 6);
+
+    let last_mined_output = db.get_last_mined_output().unwrap().unwrap();
+    assert!(pending_txs[1]
+        .outputs_to_be_received
+        .iter()
+        .any(|o| o.commitment == last_mined_output.commitment));
+
+    let last_spent_output = db.get_last_spent_output().unwrap().unwrap();
+    assert_eq!(
+        last_spent_output.commitment,
+        pending_txs[1].outputs_to_be_received[0].commitment
+    );
+
+    db.remove_output_by_commitment(last_spent_output.commitment).unwrap();
+    let last_spent_output = db.get_last_spent_output().unwrap().unwrap();
+    assert_ne!(
+        last_spent_output.commitment,
+        pending_txs[1].outputs_to_be_received[0].commitment
+    );
+
+    // Test cancelling a pending transaction
+    db.cancel_pending_transaction_outputs(pending_txs[2].tx_id).unwrap();
+
+    let unspent_outputs = db.fetch_sorted_unspent_outputs().unwrap();
+    assert_eq!(unspent_outputs.len(), 10);
+}
+
+#[tokio::test]
+pub async fn test_output_manager_sqlite_db() {
+    //` cargo test --release --test
+    //` wallet_integration_tests output_manager_service_tests::storage::test_output_manager_sqlite_db
+    //` > .\target\output.txt 2>&1
+    // env_logger::init(); // Set `$env:RUST_LOG = "trace"`
+
+    let (connection, _tempdir) = get_temp_sqlite_database_connection();
+
+    test_db_backend(OutputManagerSqliteDatabase::new(connection)).await;
+}
+
+#[tokio::test]
+#[allow(clippy::too_many_lines)]
+pub async fn test_raw_custom_queries_regression() {
+    let (connection, _tempdir) = get_temp_sqlite_database_connection();
+    let backend = OutputManagerSqliteDatabase::new(connection);
+    let db = OutputManagerDatabase::new(backend);
+
+    // Add some unspent outputs
+    let mut unspent_outputs = Vec::new();
+    let key_manager = create_memory_db_key_manager();
+    let mut unspent = Vec::with_capacity(5);
+    for i in 0..5 {
+        let uo = make_input(
+            &mut OsRng,
+            MicroMinotari::from(100 + OsRng.next_u64() % 1000),
+            &OutputFeatures::default(),
+            &key_manager,
+        )
+        .await;
+        let mut kmo = DbWalletOutput::from_wallet_output(uo, &key_manager, None, OutputSource::Standard, None, None)
+            .await
+            .unwrap();
+        kmo.wallet_output.features.maturity = i;
+        db.add_unspent_output(kmo.clone()).unwrap();
+        unspent.push((kmo.hash, true));
+        unspent_outputs.push(kmo);
+    }
+
+    let unknown = HashOutput::try_from(PrivateKey::random(&mut rand::thread_rng()).as_bytes()).unwrap();
+    let mut unspent_with_unknown = unspent.clone();
+    unspent_with_unknown.push((unknown, true));
+    assert!(db.mark_outputs_as_unspent(unspent_with_unknown).is_err());
+
+    db.mark_outputs_as_unspent(unspent).unwrap();
+
+    // Add some sent transactions with outputs to be spent and received
+    struct PendingTransactionOutputs {
+        tx_id: TxId,
+        outputs_to_be_spent: Vec<DbWalletOutput>,
+        outputs_to_be_received: Vec<DbWalletOutput>,
+    }
+
+    let mut pending_txs = Vec::new();
+    for _ in 0..3 {
+        let mut pending_tx = PendingTransactionOutputs {
+            tx_id: TxId::new_random(),
+            outputs_to_be_spent: vec![],
+            outputs_to_be_received: vec![],
+        };
+        for _ in 0..4 {
+            let kmo = make_input(
+                &mut OsRng,
+                MicroMinotari::from(100 + OsRng.next_u64() % 1000),
+                &OutputFeatures::default(),
+                &key_manager,
+            )
+            .await;
+            let kmo = DbWalletOutput::from_wallet_output(kmo, &key_manager, None, OutputSource::Standard, None, None)
+                .await
+                .unwrap();
+            db.add_unspent_output(kmo.clone()).unwrap();
+            db.mark_outputs_as_unspent(vec![(kmo.hash, true)]).unwrap();
+            pending_tx.outputs_to_be_spent.push(kmo);
+        }
+        for _ in 0..2 {
+            let uo = make_input(
+                &mut OsRng,
+                MicroMinotari::from(100 + OsRng.next_u64() % 1000),
+                &OutputFeatures::default(),
+                &key_manager,
+            )
+            .await;
+            let kmo = DbWalletOutput::from_wallet_output(uo, &key_manager, None, OutputSource::Standard, None, None)
+                .await
+                .unwrap();
+            pending_tx.outputs_to_be_received.push(kmo);
+        }
+        db.encumber_outputs(
+            pending_tx.tx_id,
+            pending_tx.outputs_to_be_spent.clone(),
+            pending_tx.outputs_to_be_received.clone(),
+        )
+        .unwrap();
+        pending_txs.push(pending_tx);
+    }
     for v in &pending_txs {
         db.confirm_encumbered_outputs(v.tx_id).unwrap();
     }
@@ -579,7 +567,6 @@
 }
 
 #[tokio::test]
->>>>>>> 0d661260
 pub async fn test_short_term_encumberance() {
     let (connection, _tempdir) = get_temp_sqlite_database_connection();
     let backend = OutputManagerSqliteDatabase::new(connection);
@@ -600,11 +587,7 @@
             .unwrap();
         kmo.wallet_output.features.maturity = i;
         db.add_unspent_output(kmo.clone()).unwrap();
-<<<<<<< HEAD
-        db.mark_output_as_unspent(kmo.hash).unwrap();
-=======
         db.mark_outputs_as_unspent(vec![(kmo.hash, true)]).unwrap();
->>>>>>> 0d661260
         unspent_outputs.push(kmo);
     }
 
