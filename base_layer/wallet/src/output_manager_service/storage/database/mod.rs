--- conflicted
+++ resolved
@@ -419,11 +419,7 @@
 
     pub fn mark_outputs_as_unspent(&self, hashes: Vec<(FixedHash, bool)>) -> Result<(), OutputManagerStorageError> {
         let db = self.db.clone();
-<<<<<<< HEAD
-        db.mark_output_as_unspent(hash)?;
-=======
         db.mark_outputs_as_unspent(hashes)?;
->>>>>>> 0d661260
         Ok(())
     }
 
