--- conflicted
+++ resolved
@@ -4,11 +4,7 @@
 description = "A Merkle Mountain Range implementation"
 repository = "https://github.com/tari-project/tari"
 license = "BSD-3-Clause"
-<<<<<<< HEAD
-version = "0.50.0-rc.0"
-=======
 version = "0.51.0-pre.4"
->>>>>>> ffb987a7
 edition = "2018"
 
 [features]
