--- conflicted
+++ resolved
@@ -4,12 +4,8 @@
 description = "A Merkle Mountain Range implementation"
 repository = "https://github.com/tari-project/tari"
 license = "BSD-3-Clause"
-<<<<<<< HEAD
-version = "0.50.0-hotfix.1"
-=======
-version = "0.52.0-rc.0"
+version = "0.52.0"
 
->>>>>>> 3e702d16
 edition = "2018"
 
 [features]
