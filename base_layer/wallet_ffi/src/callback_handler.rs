// Copyright 2019. The Tari Project
// SPDX-License-Identifier: BSD-3-Clause

//! # Wallet Callback Handler
//! This CallbackHandler will monitor event streams from the various wallet services and on relevant events will call
//! the assigned callbacks to provide asynchronous feedback to the client application that an event has occured
//!
//! ## Callbacks
//! `callback_received_transaction` - This will be called when an inbound transaction is received from an external
//! wallet
//!
//! `callback_received_transaction_reply` - This will be called when a reply is received for a pending outbound
//! transaction that is waiting to be negotiated
//!
//! `callback_received_finalized_transaction` - This will be called when a Finalized version on an Inbound transaction
//! is received from the Sender of a transaction
//!
//! `callback_transaction_broadcast` - This will be  called when a Finalized transaction is detected a Broadcast to a
//! base node mempool.
//!
//! `callback_transaction_mined` - This will be called when a Broadcast transaction is detected as mined via a base
//! node request
//!
//! `callback_faux_transaction_confirmed` - This will be called when an imported output, recovered output or one-sided
//!  transaction is detected as mined
//!
//! `callback_faux_transaction_unconfirmed` - This will be called when a recovered output or one-sided transaction is
//! freshly imported or when an imported transaction transitions from Imported to FauxUnconfirmed
//!
//! `callback_discovery_process_complete` - This will be called when a `send_transacion(..)` call is made to a peer
//! whose address is not known and a discovery process must be conducted. The outcome of the discovery process is
//! relayed via this callback
//!
//! `callback_base_node_sync_complete` - This is called when a Base Node Sync process is completed or times out. The
//! request_key is used to identify which request this callback references and a result of true means it was successful
//! and false that the process timed out and new one will be started

use std::{ops::Deref, sync::Arc};

use log::*;
use minotari_wallet::{
    base_node_service::{
        handle::{BaseNodeEvent, BaseNodeEventReceiver},
        service::BaseNodeState,
    },
    connectivity_service::OnlineStatus,
    output_manager_service::{
        handle::{OutputManagerEvent, OutputManagerEventReceiver, OutputManagerHandle},
        service::Balance,
    },
    transaction_service::{
        handle::{TransactionEvent, TransactionEventReceiver, TransactionSendStatus},
        storage::{
            database::{TransactionBackend, TransactionDatabase},
            models::{CompletedTransaction, InboundTransaction},
        },
    },
};
use tari_common_types::{tari_address::TariAddress, transaction::TxId, types::BlockHash};
use tari_comms_dht::event::{DhtEvent, DhtEventReceiver};
use tari_contacts::contacts_service::handle::{ContactsLivenessData, ContactsLivenessEvent};
use tari_shutdown::ShutdownSignal;
use tokio::sync::{broadcast, watch};

use crate::ffi_basenode_state::TariBaseNodeState;

const LOG_TARGET: &str = "wallet::transaction_service::callback_handler";

pub struct CallbackHandler<TBackend>
where TBackend: TransactionBackend + 'static
{
    callback_received_transaction: unsafe extern "C" fn(*mut InboundTransaction),
    callback_received_transaction_reply: unsafe extern "C" fn(*mut CompletedTransaction),
    callback_received_finalized_transaction: unsafe extern "C" fn(*mut CompletedTransaction),
    callback_transaction_broadcast: unsafe extern "C" fn(*mut CompletedTransaction),
    callback_transaction_mined: unsafe extern "C" fn(*mut CompletedTransaction),
    callback_transaction_mined_unconfirmed: unsafe extern "C" fn(*mut CompletedTransaction, u64),
    callback_faux_transaction_confirmed: unsafe extern "C" fn(*mut CompletedTransaction),
    callback_faux_transaction_unconfirmed: unsafe extern "C" fn(*mut CompletedTransaction, u64),
    callback_transaction_send_result: unsafe extern "C" fn(u64, *mut TransactionSendStatus),
    callback_transaction_cancellation: unsafe extern "C" fn(*mut CompletedTransaction, u64),
    callback_txo_validation_complete: unsafe extern "C" fn(u64, u64),
    callback_contacts_liveness_data_updated: unsafe extern "C" fn(*mut ContactsLivenessData),
    callback_balance_updated: unsafe extern "C" fn(*mut Balance),
    callback_transaction_validation_complete: unsafe extern "C" fn(u64, u64),
    callback_saf_messages_received: unsafe extern "C" fn(),
    callback_connectivity_status: unsafe extern "C" fn(u64),
    callback_base_node_state: unsafe extern "C" fn(*mut TariBaseNodeState),
    db: TransactionDatabase<TBackend>,
    base_node_service_event_stream: BaseNodeEventReceiver,
    transaction_service_event_stream: TransactionEventReceiver,
    output_manager_service_event_stream: OutputManagerEventReceiver,
    output_manager_service: OutputManagerHandle,
    dht_event_stream: DhtEventReceiver,
    shutdown_signal: Option<ShutdownSignal>,
    comms_address: TariAddress,
    balance_cache: Balance,
    connectivity_status_watch: watch::Receiver<OnlineStatus>,
    contacts_liveness_events: broadcast::Receiver<Arc<ContactsLivenessEvent>>,
}

impl<TBackend> CallbackHandler<TBackend>
where TBackend: TransactionBackend + 'static
{
    #[allow(clippy::too_many_arguments)]
    pub fn new(
        db: TransactionDatabase<TBackend>,
        base_node_service_event_stream: BaseNodeEventReceiver,
        transaction_service_event_stream: TransactionEventReceiver,
        output_manager_service_event_stream: OutputManagerEventReceiver,
        output_manager_service: OutputManagerHandle,
        dht_event_stream: DhtEventReceiver,
        shutdown_signal: ShutdownSignal,
        comms_address: TariAddress,
        connectivity_status_watch: watch::Receiver<OnlineStatus>,
        contacts_liveness_events: broadcast::Receiver<Arc<ContactsLivenessEvent>>,
        callback_received_transaction: unsafe extern "C" fn(*mut InboundTransaction),
        callback_received_transaction_reply: unsafe extern "C" fn(*mut CompletedTransaction),
        callback_received_finalized_transaction: unsafe extern "C" fn(*mut CompletedTransaction),
        callback_transaction_broadcast: unsafe extern "C" fn(*mut CompletedTransaction),
        callback_transaction_mined: unsafe extern "C" fn(*mut CompletedTransaction),
        callback_transaction_mined_unconfirmed: unsafe extern "C" fn(*mut CompletedTransaction, u64),
        callback_faux_transaction_confirmed: unsafe extern "C" fn(*mut CompletedTransaction),
        callback_faux_transaction_unconfirmed: unsafe extern "C" fn(*mut CompletedTransaction, u64),
        callback_transaction_send_result: unsafe extern "C" fn(u64, *mut TransactionSendStatus),
        callback_transaction_cancellation: unsafe extern "C" fn(*mut CompletedTransaction, u64),
        callback_txo_validation_complete: unsafe extern "C" fn(u64, u64),
        callback_contacts_liveness_data_updated: unsafe extern "C" fn(*mut ContactsLivenessData),
        callback_balance_updated: unsafe extern "C" fn(*mut Balance),
        callback_transaction_validation_complete: unsafe extern "C" fn(u64, u64),
        callback_saf_messages_received: unsafe extern "C" fn(),
        callback_connectivity_status: unsafe extern "C" fn(u64),
        callback_base_node_state: unsafe extern "C" fn(*mut TariBaseNodeState),
    ) -> Self {
        info!(
            target: LOG_TARGET,
            "ReceivedTransactionCallback -> Assigning Fn: {:?}", callback_received_transaction
        );
        info!(
            target: LOG_TARGET,
            "ReceivedTransactionReplyCallback -> Assigning Fn: {:?}", callback_received_transaction_reply
        );
        info!(
            target: LOG_TARGET,
            "ReceivedFinalizedTransactionCallback -> Assigning Fn: {:?}", callback_received_finalized_transaction
        );
        info!(
            target: LOG_TARGET,
            "TransactionBroadcastCallback -> Assigning Fn: {:?}", callback_transaction_broadcast
        );
        info!(
            target: LOG_TARGET,
            "TransactionMinedCallback -> Assigning Fn: {:?}", callback_transaction_mined
        );
        info!(
            target: LOG_TARGET,
            "TransactionMinedUnconfirmedCallback -> Assigning Fn: {:?}", callback_transaction_mined_unconfirmed
        );
        info!(
            target: LOG_TARGET,
            "FauxTransactionConfirmedCallback -> Assigning Fn: {:?}", callback_faux_transaction_confirmed
        );
        info!(
            target: LOG_TARGET,
            "FauxTransactionUnconfirmedCallback -> Assigning Fn: {:?}", callback_faux_transaction_unconfirmed
        );
        info!(
            target: LOG_TARGET,
            "TransactionSendResultCallback -> Assigning Fn:  {:?}", callback_transaction_send_result
        );
        info!(
            target: LOG_TARGET,
            "TransactionCancellationCallback -> Assigning Fn:  {:?}", callback_transaction_cancellation
        );
        info!(
            target: LOG_TARGET,
            "TxoValidationCompleteCallback -> Assigning Fn:  {:?}", callback_txo_validation_complete
        );
        info!(
            target: LOG_TARGET,
            "ContactsLivenessDataUpdatedCallback -> Assigning Fn:  {:?}", callback_contacts_liveness_data_updated
        );
        info!(
            target: LOG_TARGET,
            "BalanceUpdatedCallback -> Assigning Fn:  {:?}", callback_balance_updated
        );
        info!(
            target: LOG_TARGET,
            "TransactionValidationCompleteCallback -> Assigning Fn:  {:?}", callback_transaction_validation_complete
        );
        info!(
            target: LOG_TARGET,
            "SafMessagesReceivedCallback -> Assigning Fn:  {:?}", callback_saf_messages_received
        );
        info!(
            target: LOG_TARGET,
            "ConnectivityStatusCallback -> Assigning Fn:  {:?}", callback_connectivity_status
        );

        Self {
            callback_received_transaction,
            callback_received_transaction_reply,
            callback_received_finalized_transaction,
            callback_transaction_broadcast,
            callback_transaction_mined,
            callback_transaction_mined_unconfirmed,
            callback_faux_transaction_confirmed,
            callback_faux_transaction_unconfirmed,
            callback_transaction_send_result,
            callback_transaction_cancellation,
            callback_txo_validation_complete,
            callback_contacts_liveness_data_updated,
            callback_balance_updated,
            callback_transaction_validation_complete,
            callback_saf_messages_received,
            callback_connectivity_status,
            callback_base_node_state,
            db,
            base_node_service_event_stream,
            transaction_service_event_stream,
            output_manager_service_event_stream,
            output_manager_service,
            dht_event_stream,
            shutdown_signal: Some(shutdown_signal),
            comms_address,
            balance_cache: Balance::zero(),
            connectivity_status_watch,
            contacts_liveness_events,
        }
    }

    #[allow(clippy::too_many_lines)]
    pub async fn start(mut self) {
        let mut shutdown_signal = self
            .shutdown_signal
            .take()
            .expect("Callback Handler started without shutdown signal");

        info!(target: LOG_TARGET, "Transaction Service Callback Handler starting");

        loop {
            tokio::select! {
                result = self.transaction_service_event_stream.recv() => {
                    match result {
                        Ok(msg) => {
                            trace!(target: LOG_TARGET, "Transaction Service Callback Handler event {:?}", msg);
                            match (*msg).clone() {
                                TransactionEvent::ReceivedTransaction(tx_id) => {
                                    self.receive_transaction_event(tx_id);
                                    self.trigger_balance_refresh().await;
                                },
                                TransactionEvent::ReceivedTransactionReply(tx_id) => {
                                    self.receive_transaction_reply_event(tx_id);
                                    self.trigger_balance_refresh().await;
                                },
                                TransactionEvent::ReceivedFinalizedTransaction(tx_id) => {
                                    self.receive_finalized_transaction_event(tx_id);
                                    self.trigger_balance_refresh().await;
                                },
                                TransactionEvent::TransactionSendResult(tx_id, status) => {
                                    self.receive_transaction_send_result(tx_id, status);
                                    self.trigger_balance_refresh().await;
                                },
                                TransactionEvent::TransactionCancelled(tx_id, reason) => {
                                    self.receive_transaction_cancellation(tx_id, reason as u64);
                                    self.trigger_balance_refresh().await;
                                },
                                TransactionEvent::TransactionBroadcast(tx_id) => {
                                    self.receive_transaction_broadcast_event(tx_id);
                                    self.trigger_balance_refresh().await;
                                },
                                TransactionEvent::TransactionMined{tx_id, is_valid: _} => {
                                    self.receive_transaction_mined_event(tx_id);
                                    self.trigger_balance_refresh().await;
                                },
                                TransactionEvent::TransactionMinedUnconfirmed{tx_id, num_confirmations, is_valid: _} => {
                                    self.receive_transaction_mined_unconfirmed_event(tx_id, num_confirmations);
                                    self.trigger_balance_refresh().await;
                                },
                                TransactionEvent::FauxTransactionConfirmed{tx_id, is_valid: _} => {
                                    self.receive_faux_transaction_confirmed_event(tx_id);
                                    self.trigger_balance_refresh().await;
                                },
                                TransactionEvent::FauxTransactionUnconfirmed{tx_id, num_confirmations, is_valid: _} => {
                                    self.receive_faux_transaction_unconfirmed_event(tx_id, num_confirmations);
                                    self.trigger_balance_refresh().await;
                                },
                                TransactionEvent::TransactionValidationStateChanged(_request_key)  => {
                                    self.trigger_balance_refresh().await;
                                },
                                TransactionEvent::TransactionValidationCompleted(request_key)  => {
                                    self.transaction_validation_complete_event(request_key.as_u64(), 0);
                                    self.trigger_balance_refresh().await;
                                },
                                TransactionEvent::TransactionValidationFailed(request_key, reason)  => {
                                    self.transaction_validation_complete_event(request_key.as_u64(), reason);
                                    self.trigger_balance_refresh().await;
                                },
                                TransactionEvent::TransactionMinedRequestTimedOut(_tx_id) |
                                TransactionEvent::TransactionImported(_tx_id)|
                                TransactionEvent::TransactionCompletedImmediately(_tx_id)
                                => {
                                    self.trigger_balance_refresh().await;
                                },
                                // Only the above variants are mapped to callbacks
                                _ => (),
                            }
                        },
                        Err(_e) => error!(target: LOG_TARGET, "Error reading from Transaction Service event broadcast channel"),
                    }
                },

                result = self.output_manager_service_event_stream.recv() => {
                    match result {
                        Ok(msg) => {
                            trace!(target: LOG_TARGET, "Output Manager Service Callback Handler event {:?}", msg);
                            match (*msg).clone() {
                                OutputManagerEvent::TxoValidationSuccess(request_key) => {
                                    self.output_validation_complete_event(request_key,  0);
                                    self.trigger_balance_refresh().await;
                                },
                                OutputManagerEvent::TxoValidationAlreadyBusy(request_key) => {
                                    self.output_validation_complete_event(request_key,  1);
                                },
                                OutputManagerEvent::TxoValidationInternalFailure(request_key) => {
                                    self.output_validation_complete_event(request_key,  2);
                                },
                                OutputManagerEvent::TxoValidationCommunicationFailure(request_key) => {
                                    self.output_validation_complete_event(request_key,  3);
                                },
                            }
                        },
                        Err(_e) => error!(target: LOG_TARGET, "Error reading from Output Manager Service event broadcast channel"),
                    }
                },

                result = self.dht_event_stream.recv() => {
                    match result {
                        Ok(msg) => {
                            trace!(target: LOG_TARGET, "DHT Callback Handler event {:?}", msg);
                            if let DhtEvent::StoreAndForwardMessagesReceived = *msg {
                                self.saf_messages_received_event();
                            }
                        },
                        Err(_e) => error!(target: LOG_TARGET, "Error reading from DHT event broadcast channel"),
                    }
                }

                Ok(_) = self.connectivity_status_watch.changed() => {
                    let status  = *self.connectivity_status_watch.borrow();
                    trace!(target: LOG_TARGET, "Connectivity status change detected: {:?}", status);
                    self.connectivity_status_changed(status);
                },

                event = self.base_node_service_event_stream.recv() => {
                    match event {
                        Ok(msg) => {
                            trace!(target: LOG_TARGET, "Base Node Service Callback Handler event {:?}", msg);
                            match (*msg).clone() {
                                BaseNodeEvent::BaseNodeStateChanged(state) => {
                                    trace!("base node state changed: {:#?}", state);
                                    self.base_node_state_changed(state);
                                },

                                BaseNodeEvent::NewBlockDetected(_hash, _new_block_number) => {
                                    //
                                },
                            }
                        },
                        Err(_e) => error!(target: LOG_TARGET, "failed to receive base node state event"),
                    }
                },

                event = self.contacts_liveness_events.recv() => {
                    match event {
                        Ok(liveness_event) => {
                            match liveness_event.deref() {
                                ContactsLivenessEvent::StatusUpdated(data) => {
                                    trace!(target: LOG_TARGET,
                                        "Contacts Liveness Service Callback Handler event 'StatusUpdated'"
                                    );
                                    self.trigger_contacts_refresh(data.deref().clone());
                                }
                                ContactsLivenessEvent::NetworkSilence => {},
                            }
                        }
                        Err(broadcast::error::RecvError::Lagged(n)) => {
                            warn!(target: LOG_TARGET, "Missed {} from Output Manager Service events", n);
                        }
                        Err(broadcast::error::RecvError::Closed) => {}
                    }
                }
                 _ = shutdown_signal.wait() => {
                    info!(target: LOG_TARGET, "Transaction Callback Handler shutting down because the shutdown signal was received");
                    break;
                },
            }
        }
    }

    fn receive_transaction_event(&mut self, tx_id: TxId) {
        match self.db.get_pending_inbound_transaction(tx_id) {
            Ok(tx) => {
                debug!(
                    target: LOG_TARGET,
                    "Calling Received Transaction callback function for u64: {}", tx_id
                );
                let boxing = Box::into_raw(Box::new(tx));
                unsafe {
                    (self.callback_received_transaction)(boxing);
                }
            },
            Err(e) => error!(
                target: LOG_TARGET,
                "Error retrieving Pending Inbound Transaction: {:?}", e
            ),
        }
    }

    fn receive_transaction_reply_event(&mut self, tx_id: TxId) {
        match self.db.get_completed_transaction(tx_id) {
            Ok(tx) => {
                debug!(
                    target: LOG_TARGET,
                    "Calling Received Transaction Reply callback function for u64: {}", tx_id
                );
                let boxing = Box::into_raw(Box::new(tx));
                unsafe {
                    (self.callback_received_transaction_reply)(boxing);
                }
            },
            Err(e) => error!(target: LOG_TARGET, "Error retrieving Completed Transaction: {:?}", e),
        }
    }

    fn receive_finalized_transaction_event(&mut self, tx_id: TxId) {
        match self.db.get_completed_transaction(tx_id) {
            Ok(tx) => {
                debug!(
                    target: LOG_TARGET,
                    "Calling Received Finalized Transaction callback function for TxId: {}", tx_id
                );
                let boxing = Box::into_raw(Box::new(tx));
                unsafe {
                    (self.callback_received_finalized_transaction)(boxing);
                }
            },
            Err(e) => error!(target: LOG_TARGET, "Error retrieving Completed Transaction: {:?}", e),
        }
    }

    async fn trigger_balance_refresh(&mut self) {
        match self.output_manager_service.get_balance().await {
            Ok(balance) => {
                if balance != self.balance_cache {
                    self.balance_cache = balance.clone();
                    debug!(
                        target: LOG_TARGET,
                        "Calling Update Balance callback function: available {}, time locked {:?}, incoming {}, \
                         outgoing {}",
                        balance.available_balance,
                        balance.time_locked_balance,
                        balance.pending_incoming_balance,
                        balance.pending_outgoing_balance
                    );
                    let boxing = Box::into_raw(Box::new(balance));
                    unsafe {
                        (self.callback_balance_updated)(boxing);
                    }
                }
            },
            Err(e) => {
                error!(target: LOG_TARGET, "Could not obtain balance ({:?})", e);
            },
        }
    }

    fn trigger_contacts_refresh(&mut self, data: ContactsLivenessData) {
        debug!(
            target: LOG_TARGET,
            "Calling Contacts Liveness Data Updated callback function for contact {}",
            data.address(),
        );
        let boxing = Box::into_raw(Box::new(data));
        unsafe {
            (self.callback_contacts_liveness_data_updated)(boxing);
        }
    }

    fn receive_transaction_send_result(&mut self, tx_id: TxId, status: TransactionSendStatus) {
        debug!(
            target: LOG_TARGET,
            "Calling Transaction Send Result callback function for TxId: {} with result {}", tx_id, status
        );
        let boxing = Box::into_raw(Box::new(status));
        unsafe {
            (self.callback_transaction_send_result)(tx_id.as_u64(), boxing);
        }
    }

    fn receive_transaction_cancellation(&mut self, tx_id: TxId, reason: u64) {
        let mut transaction = None;
        if let Ok(tx) = self.db.get_cancelled_completed_transaction(tx_id) {
            transaction = Some(tx);
        } else if let Ok(tx) = self.db.get_cancelled_pending_outbound_transaction(tx_id) {
            let mut outbound_tx = CompletedTransaction::from(tx);
            outbound_tx.source_address = self.comms_address.clone();
            transaction = Some(outbound_tx);
        } else if let Ok(tx) = self.db.get_cancelled_pending_inbound_transaction(tx_id) {
            let mut inbound_tx = CompletedTransaction::from(tx);
            inbound_tx.destination_address = self.comms_address.clone();
            transaction = Some(inbound_tx);
        } else {
<<<<<<< HEAD
            // Should only be on of the two
=======
            // should only be one of the two
>>>>>>> ffb987a7
        };

        match transaction {
            None => error!(
                target: LOG_TARGET,
                "Error retrieving Cancelled Transaction TxId {}", tx_id
            ),
            Some(tx) => {
                debug!(
                    target: LOG_TARGET,
                    "Calling Transaction Cancellation callback function for TxId: {}", tx_id
                );
                let boxing = Box::into_raw(Box::new(tx));
                unsafe {
                    (self.callback_transaction_cancellation)(boxing, reason);
                }
            },
        }
    }

    fn receive_transaction_broadcast_event(&mut self, tx_id: TxId) {
        match self.db.get_completed_transaction(tx_id) {
            Ok(tx) => {
                debug!(
                    target: LOG_TARGET,
                    "Calling Received Transaction Broadcast callback function for TxId: {}", tx_id
                );
                let boxing = Box::into_raw(Box::new(tx));
                unsafe {
                    (self.callback_transaction_broadcast)(boxing);
                }
            },
            Err(e) => error!(target: LOG_TARGET, "Error retrieving Completed Transaction: {:?}", e),
        }
    }

    fn receive_transaction_mined_event(&mut self, tx_id: TxId) {
        match self.db.get_completed_transaction(tx_id) {
            Ok(tx) => {
                debug!(
                    target: LOG_TARGET,
                    "Calling Received Transaction Mined callback function for TxId: {}", tx_id
                );
                let boxing = Box::into_raw(Box::new(tx));
                unsafe {
                    (self.callback_transaction_mined)(boxing);
                }
            },
            Err(e) => error!(target: LOG_TARGET, "Error retrieving Completed Transaction: {:?}", e),
        }
    }

    fn receive_transaction_mined_unconfirmed_event(&mut self, tx_id: TxId, confirmations: u64) {
        match self.db.get_completed_transaction(tx_id) {
            Ok(tx) => {
                debug!(
                    target: LOG_TARGET,
                    "Calling Received Transaction Mined Unconfirmed callback function for TxId: {}", tx_id
                );
                let boxing = Box::into_raw(Box::new(tx));
                unsafe {
                    (self.callback_transaction_mined_unconfirmed)(boxing, confirmations);
                }
            },
            Err(e) => error!(target: LOG_TARGET, "Error retrieving Completed Transaction: {:?}", e),
        }
    }

    fn receive_faux_transaction_confirmed_event(&mut self, tx_id: TxId) {
        match self.db.get_completed_transaction(tx_id) {
            Ok(tx) => {
                debug!(
                    target: LOG_TARGET,
                    "Calling Received Faux Transaction Confirmed callback function for TxId: {}", tx_id
                );
                let boxing = Box::into_raw(Box::new(tx));
                unsafe {
                    (self.callback_faux_transaction_confirmed)(boxing);
                }
            },
            Err(e) => error!(target: LOG_TARGET, "Error retrieving Completed Transaction: {:?}", e),
        }
    }

    fn receive_faux_transaction_unconfirmed_event(&mut self, tx_id: TxId, confirmations: u64) {
        match self.db.get_completed_transaction(tx_id) {
            Ok(tx) => {
                debug!(
                    target: LOG_TARGET,
                    "Calling Received Faux Transaction Unconfirmed callback function for TxId: {}", tx_id
                );
                let boxing = Box::into_raw(Box::new(tx));
                unsafe {
                    (self.callback_faux_transaction_unconfirmed)(boxing, confirmations);
                }
            },
            Err(e) => error!(target: LOG_TARGET, "Error retrieving Completed Transaction: {:?}", e),
        }
    }

    fn transaction_validation_complete_event(&mut self, request_key: u64, success: u64) {
        debug!(
            target: LOG_TARGET,
            "Calling Transaction Validation Complete callback function for Request Key: {}", request_key,
        );
        unsafe {
            (self.callback_transaction_validation_complete)(request_key, success);
        }
    }

    fn output_validation_complete_event(&mut self, request_key: u64, success: u64) {
        debug!(
            target: LOG_TARGET,
            "Calling Output Validation Complete callback function for Request Key: {} with success = {:?}",
            request_key,
            success,
        );

        unsafe {
            (self.callback_txo_validation_complete)(request_key, success);
        }
    }

    fn saf_messages_received_event(&mut self) {
        debug!(target: LOG_TARGET, "Calling SAF Messages Received callback function");
        unsafe {
            (self.callback_saf_messages_received)();
        }
    }

    fn connectivity_status_changed(&mut self, status: OnlineStatus) {
        debug!(
            target: LOG_TARGET,
            "Calling Connectivity Status changed callback function"
        );
        unsafe {
            (self.callback_connectivity_status)(status as u64);
        }
    }

    // casting here is okay as we dont care about the super high latency
    #[allow(clippy::cast_possible_truncation)]
    fn base_node_state_changed(&mut self, state: BaseNodeState) {
        debug!(target: LOG_TARGET, "Calling Base Node State changed callback function");

        let state = match state.chain_metadata {
            None => TariBaseNodeState {
                node_id: state.node_id,
                height_of_longest_chain: 0,
                best_block: BlockHash::zero(),
                best_block_timestamp: 0,
                pruning_horizon: 0,
                pruned_height: 0,
                is_node_synced: false,
                updated_at: 0,
                latency: 0,
            },

            Some(chain_metadata) => TariBaseNodeState {
                node_id: state.node_id,
                height_of_longest_chain: chain_metadata.height_of_longest_chain(),
                best_block: *chain_metadata.best_block(),
                best_block_timestamp: chain_metadata.timestamp(),
                pruning_horizon: chain_metadata.pruning_horizon(),
                pruned_height: chain_metadata.pruned_height(),
                is_node_synced: state.is_synced.unwrap_or(false),
                updated_at: state.updated.map(|ts| ts.timestamp_millis() as u64).unwrap_or(0),
                latency: state.latency.map(|d| d.as_millis() as u64).unwrap_or(0),
            },
        };

        unsafe {
            (self.callback_base_node_state)(Box::into_raw(Box::new(state)));
        }
    }
}<|MERGE_RESOLUTION|>--- conflicted
+++ resolved
@@ -511,11 +511,7 @@
             inbound_tx.destination_address = self.comms_address.clone();
             transaction = Some(inbound_tx);
         } else {
-<<<<<<< HEAD
-            // Should only be on of the two
-=======
             // should only be one of the two
->>>>>>> ffb987a7
         };
 
         match transaction {
