--- conflicted
+++ resolved
@@ -1242,6 +1242,38 @@
     }
     let emoji_string = address.as_ref().expect("Address should not be empty").to_emoji_string();
     result = CString::new(emoji_string).expect("Emoji will not fail.");
+    CString::into_raw(result)
+}
+
+/// Creates a char array from a TariWalletAddress's network
+///
+/// ## Arguments
+/// `address` - The pointer to a TariWalletAddress
+/// `error_out` - Pointer to an int which will be modified to an error code should one occur, may not be null. Functions
+/// as an out parameter.
+///
+/// ## Returns
+/// `*mut c_char` - Returns a pointer to a char array. Note that it returns empty
+/// if there was an error from TariWalletAddress
+///
+/// # Safety
+/// The ```string_destroy``` method must be called when finished with a string from rust to prevent a memory leak
+#[no_mangle]
+pub unsafe extern "C" fn tari_address_network(address: *mut TariWalletAddress, error_out: *mut c_int) -> *mut c_char {
+    let mut error = 0;
+    let mut result = CString::new("").expect("Blank CString will not fail.");
+    ptr::swap(error_out, &mut error as *mut c_int);
+    if address.is_null() {
+        error = LibWalletError::from(InterfaceError::NullError("address".to_string())).code;
+        ptr::swap(error_out, &mut error as *mut c_int);
+        return CString::into_raw(result);
+    }
+    let network_string = address
+        .as_ref()
+        .expect("Address should not be empty")
+        .network()
+        .to_string();
+    result = CString::new(network_string).expect("string will not fail.");
     CString::into_raw(result)
 }
 
@@ -5265,11 +5297,8 @@
     passphrase: *const c_char,
     seed_words: *const TariSeedWords,
     network_str: *const c_char,
-<<<<<<< HEAD
-=======
     peer_seed_str: *const c_char,
     dns_sec: bool,
->>>>>>> 0d661260
 
     callback_received_transaction: unsafe extern "C" fn(*mut TariPendingInboundTransaction),
     callback_received_transaction_reply: unsafe extern "C" fn(*mut TariCompletedTransaction),
@@ -10080,10 +10109,6 @@
     #[allow(clippy::too_many_lines)]
     fn test_wallet_get_utxos() {
         unsafe {
-<<<<<<< HEAD
-            let key_manager = create_memory_db_key_manager();
-=======
->>>>>>> 0d661260
             let mut error = 0;
             let error_ptr = &mut error as *mut c_int;
             let mut recovery_in_progress = true;
@@ -10326,10 +10351,7 @@
                     (1000 * i).into(),
                     0,
                     &(*alice_wallet).wallet.key_manager_service,
-<<<<<<< HEAD
-=======
                     vec![],
->>>>>>> 0d661260
                 ));
                 (*alice_wallet)
                     .runtime
@@ -10343,21 +10365,13 @@
                 (*alice_wallet)
                     .wallet
                     .output_db
-<<<<<<< HEAD
-                    .mark_output_as_unspent(
-=======
                     .mark_outputs_as_unspent(vec![(
->>>>>>> 0d661260
                         (*alice_wallet)
                             .runtime
                             .block_on(uo.hash(&(*alice_wallet).wallet.key_manager_service))
                             .unwrap(),
-<<<<<<< HEAD
-                    )
-=======
                         true,
                     )])
->>>>>>> 0d661260
                     .unwrap();
             }
 
@@ -10474,10 +10488,7 @@
                     (15000 * i).into(),
                     0,
                     &(*alice_wallet).wallet.key_manager_service,
-<<<<<<< HEAD
-=======
                     vec![],
->>>>>>> 0d661260
                 ));
                 (*alice_wallet)
                     .runtime
@@ -10486,19 +10497,6 @@
                             .wallet
                             .output_manager_service
                             .add_output(uo.clone(), None),
-<<<<<<< HEAD
-                    )
-                    .unwrap();
-                (*alice_wallet)
-                    .wallet
-                    .output_db
-                    .mark_output_as_unspent(
-                        (*alice_wallet)
-                            .runtime
-                            .block_on(uo.hash(&(*alice_wallet).wallet.key_manager_service))
-                            .unwrap(),
-=======
->>>>>>> 0d661260
                     )
                     .unwrap();
                 (*alice_wallet)
@@ -10706,10 +10704,7 @@
                     (15000 * i).into(),
                     0,
                     &(*alice_wallet).wallet.key_manager_service,
-<<<<<<< HEAD
-=======
                     vec![],
->>>>>>> 0d661260
                 ));
                 (*alice_wallet)
                     .runtime
@@ -10718,19 +10713,6 @@
                             .wallet
                             .output_manager_service
                             .add_output(uo.clone(), None),
-<<<<<<< HEAD
-                    )
-                    .unwrap();
-                (*alice_wallet)
-                    .wallet
-                    .output_db
-                    .mark_output_as_unspent(
-                        (*alice_wallet)
-                            .runtime
-                            .block_on(uo.hash(&(*alice_wallet).wallet.key_manager_service))
-                            .unwrap(),
-=======
->>>>>>> 0d661260
                     )
                     .unwrap();
                 (*alice_wallet)
@@ -10943,11 +10925,7 @@
             );
             assert_eq!(error, 0);
 
-<<<<<<< HEAD
-            let key_manager = create_memory_db_key_manager();
-=======
             let key_manager = &(*alice_wallet).wallet.key_manager_service;
->>>>>>> 0d661260
             for i in 1..=5 {
                 (*alice_wallet)
                     .runtime
@@ -11219,10 +11197,6 @@
             );
 
             // Test the consistent features case
-<<<<<<< HEAD
-            let key_manager = create_memory_db_key_manager();
-=======
->>>>>>> 0d661260
             let utxo_1 = runtime
                 .block_on(create_wallet_output_with_data(
                     script!(Nop),
@@ -11416,10 +11390,7 @@
                 error_ptr,
             );
             let passphrase: *const c_char = CString::into_raw(CString::new("niao").unwrap()) as *const c_char;
-<<<<<<< HEAD
-=======
             let dns_string: *const c_char = CString::into_raw(CString::new("").unwrap()) as *const c_char;
->>>>>>> 0d661260
             let alice_wallet_ptr = wallet_create(
                 alice_config,
                 ptr::null(),
@@ -11429,11 +11400,8 @@
                 passphrase,
                 ptr::null(),
                 alice_network_str,
-<<<<<<< HEAD
-=======
                 dns_string,
                 false,
->>>>>>> 0d661260
                 received_tx_callback,
                 received_tx_reply_callback,
                 received_tx_finalized_callback,
@@ -11485,10 +11453,7 @@
                 error_ptr,
             );
             let passphrase: *const c_char = CString::into_raw(CString::new("niao").unwrap()) as *const c_char;
-<<<<<<< HEAD
-=======
             let dns_string: *const c_char = CString::into_raw(CString::new("").unwrap()) as *const c_char;
->>>>>>> 0d661260
             let bob_wallet_ptr = wallet_create(
                 bob_config,
                 ptr::null(),
@@ -11498,11 +11463,8 @@
                 passphrase,
                 ptr::null(),
                 bob_network_str,
-<<<<<<< HEAD
-=======
                 dns_string,
                 false,
->>>>>>> 0d661260
                 received_tx_callback,
                 received_tx_reply_callback,
                 received_tx_finalized_callback,
@@ -11540,11 +11502,7 @@
             let bob_peer_address_ptr =
                 CString::into_raw(CString::new(bob_node_identity.first_public_address().unwrap().to_string()).unwrap())
                     as *const c_char;
-<<<<<<< HEAD
-            wallet_add_base_node_peer(
-=======
             wallet_set_base_node_peer(
->>>>>>> 0d661260
                 alice_wallet_ptr,
                 bob_peer_public_key_ptr,
                 bob_peer_address_ptr,
@@ -11559,11 +11517,7 @@
             let alice_peer_address_ptr = CString::into_raw(
                 CString::new(alice_node_identity.first_public_address().unwrap().to_string()).unwrap(),
             ) as *const c_char;
-<<<<<<< HEAD
-            wallet_add_base_node_peer(
-=======
             wallet_set_base_node_peer(
->>>>>>> 0d661260
                 bob_wallet_ptr,
                 alice_peer_public_key_ptr,
                 alice_peer_address_ptr,
