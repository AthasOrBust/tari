[package]
name = "tari_wallet_ffi"
authors = ["The Tari Development Community"]
description = "Tari cryptocurrency wallet C FFI bindings"
license = "BSD-3-Clause"
<<<<<<< HEAD
version = "0.38.7"
=======
version = "0.38.8"
>>>>>>> 9162b4fa
edition = "2018"

[dependencies]
tari_core = { version = "^0.38", path = "../../base_layer/core", default-features = false, features = ["tari_mmr", "transactions"]}
tari_common = {path="../../common"}
tari_common_types = {path="../common_types"}
tari_comms = { version = "^0.38", path = "../../comms/core", features = ["c_integration"]}
tari_comms_dht = { version = "^0.38", path = "../../comms/dht", default-features = false }
tari_crypto = { git = "https://github.com/tari-project/tari-crypto.git", tag = "v0.15.6" }
tari_key_manager = { version = "^0.38", path = "../key_manager" }
tari_p2p = { version = "^0.38", path = "../p2p" }
tari_script = { path = "../../infrastructure/tari_script" }
tari_shutdown = { version = "^0.38", path = "../../infrastructure/shutdown" }
tari_utilities = { git = "https://github.com/tari-project/tari_utilities.git", tag="v0.4.7" }
tari_wallet = { version = "^0.38", path = "../wallet", features = ["c_integration"]}

chrono = { version = "0.4.19", default-features = false, features = ["serde"] }
futures =  { version = "^0.3.1", features =["compat", "std"]}
libc = "0.2.65"
log = "0.4.6"
log4rs = {version = "1.2.0", features = ["console_appender", "file_appender", "yaml_format"]}
# Needs to be higher than 0.10.41 to address a security issue
openssl = { version = "0.10.41", features = ["vendored"] }
rand = "0.7.3"
thiserror = "1.0.26"
tokio = "1.20"
num-traits = "0.2.15"
itertools = "0.10.3"

# <workaround>
# Temporary workaround until crates utilizing openssl have been updated from security-framework 2.4.0
# which is currently broken for iOS
[target.x86_64-apple-ios.dependencies]
security-framework = "2.4.2"

[target.aarch64-apple-ios.dependencies]
security-framework = "2.4.2"
# </workaround>

[lib]
crate-type = ["staticlib","cdylib"]

[dev-dependencies]
tempfile = "3.1.0"
lazy_static = "1.3.0"
tari_key_manager = { version = "^0.38", path = "../key_manager" }
tari_common_types = { version = "^0.38", path = "../../base_layer/common_types"}
tari_test_utils = { version = "^0.38", path = "../../infrastructure/test_utils"}
tari_service_framework = { path = "../../base_layer/service_framework" }

[build-dependencies]
cbindgen = "0.24.3"<|MERGE_RESOLUTION|>--- conflicted
+++ resolved
@@ -3,11 +3,7 @@
 authors = ["The Tari Development Community"]
 description = "Tari cryptocurrency wallet C FFI bindings"
 license = "BSD-3-Clause"
-<<<<<<< HEAD
-version = "0.38.7"
-=======
 version = "0.38.8"
->>>>>>> 9162b4fa
 edition = "2018"
 
 [dependencies]
