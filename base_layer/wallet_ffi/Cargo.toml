--- conflicted
+++ resolved
@@ -3,12 +3,8 @@
 authors = ["The Tari Development Community"]
 description = "Tari cryptocurrency wallet C FFI bindings"
 license = "BSD-3-Clause"
-<<<<<<< HEAD
-version = "0.50.0-hotfix.1"
-=======
-version = "0.52.0-rc.0"
+version = "0.52.0"
 
->>>>>>> 3e702d16
 edition = "2018"
 
 [dependencies]
