--- conflicted
+++ resolved
@@ -202,16 +202,7 @@
     Ok(resp)
 }
 
-<<<<<<< HEAD
-const MAINTAINERS: &[&str] = &[
-    include_str!("../../../../meta/gpg_keys/CjS77.asc"),
-    include_str!("../../../../meta/gpg_keys/hansieodendaal.asc"),
-    include_str!("../../../../meta/gpg_keys/sdbondi.asc"),
-    include_str!("../../../../meta/gpg_keys/swvheerden.asc"),
-];
-=======
 const MAINTAINERS: &[&str] = &[include_str!("gpg_keys/swvheerden.asc")];
->>>>>>> 0d661260
 
 fn maintainers() -> impl Iterator<Item = pgp::SignedPublicKey> {
     MAINTAINERS.iter().map(|s| {
