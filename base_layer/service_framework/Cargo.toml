--- conflicted
+++ resolved
@@ -1,11 +1,7 @@
 [package]
 name = "tari_service_framework"
-<<<<<<< HEAD
-version = "0.50.0-hotfix.1"
-=======
-version = "0.52.0-rc.0"
+version = "0.52.0"
 
->>>>>>> 3e702d16
 authors = ["The Tari Development Community"]
 description = "The Tari communication stack service framework"
 repository = "https://github.com/tari-project/tari"
