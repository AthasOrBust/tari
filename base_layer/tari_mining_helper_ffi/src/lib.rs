// Copyright 2021. The Tari Project
//
// Redistribution and use in source and binary forms, with or without modification, are permitted provided that the
// following conditions are met:
//
// 1. Redistributions of source code must retain the above copyright notice, this list of conditions and the following
// disclaimer.
//
// 2. Redistributions in binary form must reproduce the above copyright notice, this list of conditions and the
// following disclaimer in the documentation and/or other materials provided with the distribution.
//
// 3. Neither the name of the copyright holder nor the names of its contributors may be used to endorse or promote
// products derived from this software without specific prior written permission.
//
// THIS SOFTWARE IS PROVIDED BY THE COPYRIGHT HOLDERS AND CONTRIBUTORS "AS IS" AND ANY EXPRESS OR IMPLIED WARRANTIES,
// INCLUDING, BUT NOT LIMITED TO, THE IMPLIED WARRANTIES OF MERCHANTABILITY AND FITNESS FOR A PARTICULAR PURPOSE ARE
// DISCLAIMED. IN NO EVENT SHALL THE COPYRIGHT HOLDER OR CONTRIBUTORS BE LIABLE FOR ANY DIRECT, INDIRECT, INCIDENTAL,
// SPECIAL, EXEMPLARY, OR CONSEQUENTIAL DAMAGES (INCLUDING, BUT NOT LIMITED TO, PROCUREMENT OF SUBSTITUTE GOODS OR
// SERVICES; LOSS OF USE, DATA, OR PROFITS; OR BUSINESS INTERRUPTION) HOWEVER CAUSED AND ON ANY THEORY OF LIABILITY,
// WHETHER IN CONTRACT, STRICT LIABILITY, OR TORT (INCLUDING NEGLIGENCE OR OTHERWISE) ARISING IN ANY WAY OUT OF THE
// USE OF THIS SOFTWARE, EVEN IF ADVISED OF THE POSSIBILITY OF SUCH DAMAGE.
//
#![cfg_attr(not(debug_assertions), deny(unused_variables))]
#![cfg_attr(not(debug_assertions), deny(unused_imports))]
#![cfg_attr(not(debug_assertions), deny(dead_code))]
#![cfg_attr(not(debug_assertions), deny(unused_extern_crates))]
#![deny(unused_must_use)]
#![deny(unreachable_patterns)]
#![deny(unknown_lints)]

mod error;
use core::ptr;
use std::{convert::TryFrom, ffi::CString, slice, str::FromStr};

use borsh::{BorshDeserialize, BorshSerialize};
use libc::{c_char, c_int, c_uchar, c_uint, c_ulonglong};
use tari_common::{configuration::Network, network_check::set_network_if_choice_valid};
use tari_common_types::tari_address::TariAddress;
use tari_core::{
    blocks::{BlockHeader, NewBlockTemplate},
    consensus::ConsensusManager,
    proof_of_work::sha3x_difficulty,
    transactions::{
        generate_coinbase,
        key_manager::create_memory_db_key_manager,
        transaction_components::RangeProofType,
    },
};
use tari_crypto::tari_utilities::hex::Hex;
use tokio::runtime::Runtime;

use crate::error::{InterfaceError, MiningHelperError};
mod consts {
    // Import the auto-generated const values from the Manifest and Git
    include!(concat!(env!("OUT_DIR"), "/consts.rs"));
}

pub type TariPublicKey = tari_comms::types::CommsPublicKey;
#[derive(Debug, PartialEq, Clone)]
pub struct ByteVector(Vec<c_uchar>);

/// Creates a ByteVector
///
/// ## Arguments
/// `byte_array` - The pointer to the byte array
/// `element_count` - The number of elements in byte_array
/// `error_out` - Pointer to an int which will be modified to an error code should one occur, may not be null. Functions
/// as an out parameter.
///
/// ## Returns
/// `*mut ByteVector` - Pointer to the created ByteVector. Note that it will be ptr::null_mut()
/// if the byte_array pointer was null or if the elements in the byte_vector don't match
/// element_count when it is created
///
/// # Safety
/// The ```byte_vector_destroy``` function must be called when finished with a ByteVector to prevent a memory leak
#[no_mangle]
pub unsafe extern "C" fn byte_vector_create(
    byte_array: *const c_uchar,
    element_count: c_uint,
    error_out: *mut c_int,
) -> *mut ByteVector {
    let mut error = 0;
    ptr::swap(error_out, &mut error as *mut c_int);
    let mut bytes = ByteVector(Vec::new());
    if byte_array.is_null() {
        error = MiningHelperError::from(InterfaceError::NullError("byte_array".to_string())).code;
        ptr::swap(error_out, &mut error as *mut c_int);
        return ptr::null_mut();
    } else {
        let array: &[c_uchar] = slice::from_raw_parts(byte_array, element_count as usize);
        bytes.0 = array.to_vec();
        if bytes.0.len() != element_count as usize {
            error = MiningHelperError::from(InterfaceError::AllocationError).code;
            ptr::swap(error_out, &mut error as *mut c_int);
            return ptr::null_mut();
        }
    }
    Box::into_raw(Box::new(bytes))
}

/// Frees memory for a ByteVector
///
/// ## Arguments
/// `bytes` - The pointer to a ByteVector
///
/// ## Returns
/// `()` - Does not return a value, equivalent to void in C
///
/// # Safety
/// None
#[no_mangle]
pub unsafe extern "C" fn byte_vector_destroy(bytes: *mut ByteVector) {
    if !bytes.is_null() {
        drop(Box::from_raw(bytes));
    }
}

/// Gets a c_uchar at position in a ByteVector
///
/// ## Arguments
/// `ptr` - The pointer to a ByteVector
/// `position` - The integer position
/// `error_out` - Pointer to an int which will be modified to an error code should one occur, may not be null. Functions
/// as an out parameter.
///
/// ## Returns
/// `c_uchar` - Returns a character. Note that the character will be a null terminator (0) if ptr
/// is null or if the position is invalid
///
/// # Safety
/// None
#[no_mangle]
pub unsafe extern "C" fn byte_vector_get_at(ptr: *mut ByteVector, position: c_uint, error_out: *mut c_int) -> c_uchar {
    let mut error = 0;
    ptr::swap(error_out, &mut error as *mut c_int);
    if ptr.is_null() {
        error = MiningHelperError::from(InterfaceError::NullError("ptr".to_string())).code;
        ptr::swap(error_out, &mut error as *mut c_int);
        return 0u8;
    }
    let len = byte_vector_get_length(ptr, error_out);
    if len == 0 || position > len - 1 {
        error = MiningHelperError::from(InterfaceError::PositionInvalidError).code;
        ptr::swap(error_out, &mut error as *mut c_int);
        return 0u8;
    }
    (*ptr).0[position as usize]
}

/// Gets the number of elements in a ByteVector
///
/// ## Arguments
/// `ptr` - The pointer to a ByteVector
/// `error_out` - Pointer to an int which will be modified to an error code should one occur, may not be null. Functions
/// as an out parameter.
///
/// ## Returns
/// `c_uint` - Returns the integer number of elements in the ByteVector. Note that it will be zero
/// if ptr is null
///
/// # Safety
/// None
#[no_mangle]
pub unsafe extern "C" fn byte_vector_get_length(vec: *const ByteVector, error_out: *mut c_int) -> c_uint {
    let mut error = 0;
    ptr::swap(error_out, &mut error as *mut c_int);
    if vec.is_null() {
        error = MiningHelperError::from(InterfaceError::NullError("vec".to_string())).code;
        ptr::swap(error_out, &mut error as *mut c_int);
        return 0;
    }
    match c_uint::try_from((*vec).0.len()) {
        Ok(v) => v,
        Err(_) => {
            error = MiningHelperError::from(InterfaceError::Conversion("byte_vector".to_string())).code;
            ptr::swap(error_out, &mut error as *mut c_int);
            0
        },
    }
}

/// Validates a hex string is convertible into a TariPublicKey
///
/// ## Arguments
/// `hex` - The hex formatted cstring to be validated
///
/// ## Returns
/// `bool` - Returns true/false
/// `error_out` - Error code returned, 0 means no error
///
/// # Safety
/// None
#[no_mangle]
pub unsafe extern "C" fn public_key_hex_validate(hex: *const c_char, error_out: *mut c_int) -> bool {
    let mut error = 0;
    ptr::swap(error_out, &mut error as *mut c_int);

    if hex.is_null() {
        error = MiningHelperError::from(InterfaceError::NullError("hex".to_string())).code;
        ptr::swap(error_out, &mut error as *mut c_int);
        return false;
    }
    let native = CString::from_raw(hex as *mut i8).to_str().unwrap().to_owned();
    let pk = TariPublicKey::from_hex(&native);
    match pk {
        Ok(_pk) => true,
        Err(e) => {
            error = MiningHelperError::from(e).code;
            ptr::swap(error_out, &mut error as *mut c_int);
            false
        },
    }
}

/// Injects a nonce into a blocktemplate
///
/// ## Arguments
/// `hex` - The hex formatted cstring
/// `nonce` - The nonce to be injected
///
/// ## Returns
/// `c_char` - The updated hex formatted cstring or null on error
/// `error_out` - Error code returned, 0 means no error
///
/// # Safety
/// None
#[no_mangle]
pub unsafe extern "C" fn inject_nonce(header: *mut ByteVector, nonce: c_ulonglong, error_out: *mut c_int) {
    let mut error = 0;
    ptr::swap(error_out, &mut error as *mut c_int);
    if header.is_null() {
        error = MiningHelperError::from(InterfaceError::NullError("header".to_string())).code;
        ptr::swap(error_out, &mut error as *mut c_int);
        return;
    }
    let mut bytes = (*header).0.as_slice();
    let mut block_header: BlockHeader = match BorshDeserialize::deserialize(&mut bytes) {
        Ok(v) => v,
        Err(e) => {
            error = MiningHelperError::from(InterfaceError::Conversion(e.to_string())).code;
            ptr::swap(error_out, &mut error as *mut c_int);
            return;
        },
    };
    block_header.nonce = nonce;
    let mut buffer = Vec::new();
    BorshSerialize::serialize(&block_header, &mut buffer).unwrap();
    (*header).0 = buffer;
}

/// Injects a coinbase into a blocktemplate
///
/// ## Arguments
/// `block_template_bytes` - The block template as bytes, serialized with borsh.io
/// `value` - The value of the coinbase
/// `stealth_payment` - Boolean value, is this a stealh payment or normal one-sided
/// `revealed_value_proof` - Boolean value, should this use the reveal value proof, or BP+
/// `wallet_payment_address` - The address to pay the coinbase to
/// `coinbase_extra` - The value of the coinbase extra field
/// `network` - The value of the network
///
/// ## Returns
/// `block_template_bytes` - The updated block template
/// `error_out` - Error code returned, 0 means no error
///
/// # Safety
/// None
#[allow(clippy::too_many_lines)]
#[no_mangle]
pub unsafe extern "C" fn inject_coinbase(
    block_template_bytes: *mut ByteVector,
    coibase_value: c_ulonglong,
    stealth_payment: bool,
    revealed_value_proof: bool,
    wallet_payment_address: *const c_char,
    coinbase_extra: *const c_char,
    network: c_uint,
    error_out: *mut c_int,
) {
    let mut error = 0;
    ptr::swap(error_out, &mut error as *mut c_int);
    if block_template_bytes.is_null() {
        error = MiningHelperError::from(InterfaceError::NullError("block template".to_string())).code;
        ptr::swap(error_out, &mut error as *mut c_int);
        return;
    }
    if wallet_payment_address.is_null() {
        error = MiningHelperError::from(InterfaceError::NullError("wallet_payment_address".to_string())).code;
        ptr::swap(error_out, &mut error as *mut c_int);
        return;
    }
    let native_string_address = CString::from_raw(wallet_payment_address as *mut i8)
        .to_str()
        .unwrap()
        .to_owned();
    let wallet_address = match TariAddress::from_str(&native_string_address) {
        Ok(v) => v,
        Err(e) => {
            error = MiningHelperError::from(InterfaceError::InvalidAddress(e.to_string())).code;
            ptr::swap(error_out, &mut error as *mut c_int);
            return;
        },
    };
    if coinbase_extra.is_null() {
        error = MiningHelperError::from(InterfaceError::NullError("coinbase_extra".to_string())).code;
        ptr::swap(error_out, &mut error as *mut c_int);
        return;
    }
    let network_u8 = match u8::try_from(network) {
        Ok(v) => v,
        Err(e) => {
            error = MiningHelperError::from(InterfaceError::InvalidNetwork(e.to_string())).code;
            ptr::swap(error_out, &mut error as *mut c_int);
            return;
        },
    };
    let network = match Network::try_from(network_u8) {
        Ok(v) => v,
        Err(e) => {
            error = MiningHelperError::from(InterfaceError::InvalidNetwork(e.to_string())).code;
            ptr::swap(error_out, &mut error as *mut c_int);
            return;
        },
    };
    // Set the static network variable according to the user chosen network (for use with
    // `get_current_or_user_setting_or_default()`) -
    if let Err(e) = set_network_if_choice_valid(network) {
        error = MiningHelperError::from(InterfaceError::InvalidNetwork(e.to_string())).code;
        ptr::swap(error_out, &mut error as *mut c_int);
        return;
    };
    let coinbase_extra_string = CString::from_raw(coinbase_extra as *mut i8)
        .to_str()
        .unwrap()
        .to_owned();
    let mut bytes = (*block_template_bytes).0.as_slice();
    let mut block_template: NewBlockTemplate = match BorshDeserialize::deserialize(&mut bytes) {
        Ok(v) => v,
        Err(e) => {
            error = MiningHelperError::from(InterfaceError::Conversion(e.to_string())).code;
            ptr::swap(error_out, &mut error as *mut c_int);
            return;
        },
    };
    let key_manager = create_memory_db_key_manager();

    let consensus_manager = match ConsensusManager::builder(network).build() {
        Ok(v) => v,
        Err(e) => {
            error = MiningHelperError::from(InterfaceError::NullError(e.to_string())).code;
            ptr::swap(error_out, &mut error as *mut c_int);
            return;
        },
    };
    let runtime = match Runtime::new() {
        Ok(r) => r,
        Err(e) => {
            error = MiningHelperError::from(InterfaceError::TokioError(e.to_string())).code;
            ptr::swap(error_out, &mut error as *mut c_int);
            return;
        },
    };
    let range_proof_type = if revealed_value_proof {
        RangeProofType::RevealedValue
    } else {
        RangeProofType::BulletProofPlus
    };
    let height = block_template.header.height;
    let (coinbase_output, coinbase_kernel) = match runtime.block_on(async {
        // we dont count the fee or the reward here, we assume the caller has calculated the amount to be the exact
        // value for the coinbase(s) they want.
        generate_coinbase(
            0.into(),
            coibase_value.into(),
            height,
            coinbase_extra_string.as_bytes(),
            &key_manager,
            &wallet_address,
            stealth_payment,
            consensus_manager.consensus_constants(height),
            range_proof_type,
        )
        .await
    }) {
        Ok(v) => v,
        Err(e) => {
            error = MiningHelperError::from(InterfaceError::CoinbaseBuildError(e.to_string())).code;
            ptr::swap(error_out, &mut error as *mut c_int);
            return;
        },
    };
    block_template.body.add_output(coinbase_output);
    block_template.body.add_kernel(coinbase_kernel);
    block_template.body.sort();
    let mut buffer = Vec::new();
    BorshSerialize::serialize(&block_template, &mut buffer).unwrap();
    (*block_template_bytes).0 = buffer;
}

/// Returns the difficulty of a share
///
/// ## Arguments
/// `hex` - The hex formatted cstring to be validated
///
/// ## Returns
/// `c_ulonglong` - Difficulty, 0 on error
/// `error_out` - Error code returned, 0 means no error
///
/// # Safety
/// None
#[no_mangle]
pub unsafe extern "C" fn share_difficulty(
    header: *mut ByteVector,
    network: c_uint,
    error_out: *mut c_int,
) -> c_ulonglong {
    let mut error = 0;
    ptr::swap(error_out, &mut error as *mut c_int);
    let network_u8 = match u8::try_from(network) {
        Ok(v) => v,
        Err(e) => {
            error = MiningHelperError::from(InterfaceError::InvalidNetwork(e.to_string())).code;
            ptr::swap(error_out, &mut error as *mut c_int);
            return 1;
        },
    };
    let network = match Network::try_from(network_u8) {
        Ok(v) => v,
        Err(e) => {
            error = MiningHelperError::from(InterfaceError::InvalidNetwork(e.to_string())).code;
            ptr::swap(error_out, &mut error as *mut c_int);
            return 1;
        },
    };
    // Set the static network variable according to the user chosen network (for use with
    // `get_current_or_user_setting_or_default()`) -
    if let Err(e) = set_network_if_choice_valid(network) {
        error = MiningHelperError::from(InterfaceError::InvalidNetwork(e.to_string())).code;
        ptr::swap(error_out, &mut error as *mut c_int);
        return 1;
    };
    if header.is_null() {
        error = MiningHelperError::from(InterfaceError::NullError("header".to_string())).code;
        ptr::swap(error_out, &mut error as *mut c_int);
        return 1;
    }
    let mut bytes = (*header).0.as_slice();
    let block_header = match BorshDeserialize::deserialize(&mut bytes) {
        Ok(v) => v,
        Err(e) => {
            error = MiningHelperError::from(InterfaceError::Conversion(e.to_string())).code;
            ptr::swap(error_out, &mut error as *mut c_int);
            return 2;
        },
    };
    let difficulty = match sha3x_difficulty(&block_header) {
        Ok(v) => v,
        Err(e) => {
            error = MiningHelperError::from(InterfaceError::Conversion(e.to_string())).code;
            ptr::swap(error_out, &mut error as *mut c_int);
            return 3;
        },
    };
    difficulty.as_u64()
}

/// Validates a share submission
///
/// ## Arguments
/// `hex` - The hex representation of the share to be validated
/// `hash` - The hash of the share to be validated
/// `nonce` - The nonce for the share to be validated
/// `stratum_difficulty` - The stratum difficulty to be checked against (meeting this means that the share is valid for
/// payout) `template_difficulty` - The difficulty to be checked against (meeting this means the share is also a block
/// to be submitted to the chain)
///
/// ## Returns
/// `c_uint` - Returns one of the following:
///             0: Valid Block
///             1: Valid Share
///             2: Invalid Share
///             3: Invalid Difficulty
/// `error_out` - Error code returned, 0 means no error
///
/// # Safety
/// None
#[no_mangle]
pub unsafe extern "C" fn share_validate(
    header: *mut ByteVector,
    hash: *const c_char,
    network: c_uint,
    share_difficulty: c_ulonglong,
    template_difficulty: c_ulonglong,
    error_out: *mut c_int,
) -> c_int {
    let mut error = 0;
    ptr::swap(error_out, &mut error as *mut c_int);
    let network_u8 = match u8::try_from(network) {
        Ok(v) => v,
        Err(e) => {
            error = MiningHelperError::from(InterfaceError::InvalidNetwork(e.to_string())).code;
            ptr::swap(error_out, &mut error as *mut c_int);
            return 1;
        },
    };
    let network = match Network::try_from(network_u8) {
        Ok(v) => v,
        Err(e) => {
            error = MiningHelperError::from(InterfaceError::InvalidNetwork(e.to_string())).code;
            ptr::swap(error_out, &mut error as *mut c_int);
            return 1;
        },
    };
    // Set the static network variable according to the user chosen network (for use with
    // `get_current_or_user_setting_or_default()`) -
    if let Err(e) = set_network_if_choice_valid(network) {
        error = MiningHelperError::from(InterfaceError::InvalidNetwork(e.to_string())).code;
        ptr::swap(error_out, &mut error as *mut c_int);
        return 1;
    };
    if header.is_null() {
        error = MiningHelperError::from(InterfaceError::NullError("header".to_string())).code;
        ptr::swap(error_out, &mut error as *mut c_int);
        return 2;
    }
    let mut bytes = (*header).0.as_slice();
    let block_header = match BlockHeader::deserialize(&mut bytes) {
        Ok(v) => v,
        Err(e) => {
            error = MiningHelperError::from(InterfaceError::Conversion(e.to_string())).code;
            ptr::swap(error_out, &mut error as *mut c_int);
            return 2;
        },
    };

    if hash.is_null() {
        error = MiningHelperError::from(InterfaceError::NullError("hash".to_string())).code;
        ptr::swap(error_out, &mut error as *mut c_int);
        return 2;
    }
    let block_hash_string = CString::from_raw(hash as *mut i8).to_str().unwrap().to_owned();
    if block_header.hash().to_hex() != block_hash_string {
        error = MiningHelperError::from(InterfaceError::InvalidHash(block_hash_string)).code;
        ptr::swap(error_out, &mut error as *mut c_int);
        return 2;
    }
    let difficulty = match sha3x_difficulty(&block_header) {
        Ok(v) => v.as_u64(),
        Err(e) => {
            error = MiningHelperError::from(InterfaceError::Conversion(e.to_string())).code;
            ptr::swap(error_out, &mut error as *mut c_int);
            return 3;
        },
    };
    if difficulty >= template_difficulty {
        0
    } else if difficulty >= share_difficulty {
        1
    } else {
        error = MiningHelperError::from(InterfaceError::LowDifficulty(block_hash_string)).code;
        ptr::swap(error_out, &mut error as *mut c_int);
        4
    }
}

#[cfg(test)]
mod tests {
    use libc::c_int;
    use tari_common::configuration::Network;
    use tari_core::{
        blocks::{genesis_block::get_genesis_block, Block},
        proof_of_work::Difficulty,
        transactions::tari_amount::MicroMinotari,
    };

    use super::*;
    use crate::{inject_nonce, public_key_hex_validate, share_difficulty, share_validate};

    fn min_difficulty() -> Difficulty {
        Difficulty::from_u64(1000).expect("Failed to create difficulty")
    }

    fn create_test_block() -> Block {
        get_genesis_block(Network::LocalNet).block().clone()
    }

    fn generate_nonce_with_min_difficulty(difficulty: Difficulty) -> Result<(Difficulty, u64), String> {
        use rand::Rng;
        let mut block = create_test_block();
        block.header.nonce = rand::thread_rng().gen();
        for _ in 0..20000 {
            if sha3x_difficulty(&block.header).unwrap() >= difficulty {
                return Ok((sha3x_difficulty(&block.header).unwrap(), block.header.nonce));
            }
            block.header.nonce += 1;
        }
        Err(format!(
            "Failed to generate nonce for difficulty {} within 20000 iterations",
            difficulty
        ))
    }

    #[test]
    fn detect_change_in_consensus_encoding() {
<<<<<<< HEAD
        const NONCE: u64 = 11937686248184272944;
        let difficulty = Difficulty::from_u64(35357).expect("Failed to create difficulty");
=======
        #[cfg(tari_target_network_mainnet)]
        let (nonce, difficulty, network) = match Network::get_current_or_user_setting_or_default() {
            Network::MainNet => (
                3145418102407526886,
                Difficulty::from_u64(1505).unwrap(),
                Network::MainNet,
            ),
            Network::StageNet => (
                135043993867732261,
                Difficulty::from_u64(1059).unwrap(),
                Network::StageNet,
            ),
            _ => panic!("Invalid network for mainnet target"),
        };
        #[cfg(tari_target_network_nextnet)]
        let (nonce, difficulty, network) = (
            5154919981564263219,
            Difficulty::from_u64(2950).unwrap(),
            Network::NextNet,
        );
        #[cfg(not(any(tari_target_network_mainnet, tari_target_network_nextnet)))]
        let (nonce, difficulty, network) = (
            8520885611996410570,
            Difficulty::from_u64(3143).unwrap(),
            Network::Esmeralda,
        );
>>>>>>> 0d661260
        unsafe {
            set_network_if_choice_valid(network).unwrap();
            let mut error = -1;
            let error_ptr = &mut error as *mut c_int;
            let block = create_test_block();
            let header_bytes = borsh::to_vec(&block.header).unwrap();
            #[allow(clippy::cast_possible_truncation)]
            let len = header_bytes.len() as u32;
            let byte_vec = byte_vector_create(header_bytes.as_ptr(), len, error_ptr);
            inject_nonce(byte_vec, nonce, error_ptr);
            assert_eq!(error, 0);
            let result = share_difficulty(byte_vec, u32::from(network.as_byte()), error_ptr);
            if result != difficulty.as_u64() {
                // Use this to generate new NONCE and DIFFICULTY
                // Use ONLY if you know encoding has changed
                let (difficulty, nonce) = generate_nonce_with_min_difficulty(min_difficulty()).unwrap();
                eprintln!("network = {network:?}");
                eprintln!("nonce = {:?}", nonce);
                eprintln!("difficulty = {:?}", difficulty);
                panic!(
                    "detect_change_in_consensus_encoding has failed. This might be a change in consensus encoding \
                     which requires an update to the pool miner code."
                )
            }
            byte_vector_destroy(byte_vec);
        }
    }

    #[test]
    fn check_difficulty() {
        unsafe {
            let network = Network::get_current_or_user_setting_or_default();
            let (difficulty, nonce) = generate_nonce_with_min_difficulty(min_difficulty()).unwrap();
            let mut error = -1;
            let error_ptr = &mut error as *mut c_int;
            let block = create_test_block();
            let header_bytes = borsh::to_vec(&block.header).unwrap();
            let len = u32::try_from(header_bytes.len()).unwrap();
            let byte_vec = byte_vector_create(header_bytes.as_ptr(), len, error_ptr);
            inject_nonce(byte_vec, nonce, error_ptr);
            assert_eq!(error, 0);
            let result = share_difficulty(byte_vec, u32::from(network.as_byte()), error_ptr);
            assert_eq!(result, difficulty.as_u64());
            byte_vector_destroy(byte_vec);
        }
    }

    #[test]
    fn check_inject_nonce() {
        unsafe {
            let mut error = -1;
            let error_ptr = &mut error as *mut c_int;
            let block = create_test_block();
            let header_bytes = borsh::to_vec(&block.header).unwrap();
            #[allow(clippy::cast_possible_truncation)]
            let len = header_bytes.len() as u32;
            let byte_vec = byte_vector_create(header_bytes.as_ptr(), len, error_ptr);
            inject_nonce(byte_vec, 1234, error_ptr);
            assert_eq!(error, 0);
            let header: BlockHeader = BorshDeserialize::deserialize(&mut (*byte_vec).0.as_slice()).unwrap();
            assert_eq!(header.nonce, 1234);
            byte_vector_destroy(byte_vec);
        }
    }

    #[test]
    fn check_share() {
        unsafe {
            let network = Network::get_current_or_user_setting_or_default();
            let (difficulty, nonce) = generate_nonce_with_min_difficulty(min_difficulty()).unwrap();
            let mut error = -1;
            let error_ptr = &mut error as *mut c_int;
            let block = create_test_block();
            let hash_hex_broken = CString::new(block.header.hash().to_hex()).unwrap();
            let hash_hex_broken_ptr: *const c_char = CString::into_raw(hash_hex_broken) as *const c_char;
            let mut template_difficulty = 30000;
            let mut share_difficulty = 24000;
            let header_bytes = borsh::to_vec(&block.header).unwrap();
            #[allow(clippy::cast_possible_truncation)]
            let len = header_bytes.len() as u32;
            let byte_vec = byte_vector_create(header_bytes.as_ptr(), len, error_ptr);
            inject_nonce(byte_vec, nonce, error_ptr);
            assert_eq!(error, 0);
            // let calculate for invalid hash
            let result = share_validate(
                byte_vec,
                hash_hex_broken_ptr,
                u32::from(network.as_byte()),
                share_difficulty,
                template_difficulty,
                error_ptr,
            );
            assert_eq!(result, 2);
            let header: BlockHeader = BorshDeserialize::deserialize(&mut (*byte_vec).0.as_slice()).unwrap();
            let hash = header.hash().to_hex();
            let hash_hex = CString::new(hash.clone()).unwrap();
            let hash_hex_ptr: *const c_char = CString::into_raw(hash_hex) as *const c_char;
            // We need to make sure we did not accidentally mine a good difficulty this must fail both template and
            // share difficulty
            share_difficulty = difficulty.as_u64() + 1000;
            template_difficulty = difficulty.as_u64() + 2000;
            // let calculate for invalid share and target diff
            let result = share_validate(
                byte_vec,
                hash_hex_ptr,
                u32::from(network.as_byte()),
                share_difficulty,
                template_difficulty,
                error_ptr,
            );
            assert_eq!(result, 4);
            assert_eq!(error, 4);
            // let calculate for valid share and invalid target diff
            share_difficulty = difficulty.as_u64();
            let hash_hex = CString::new(hash.clone()).unwrap();
            let hash_hex_ptr: *const c_char = CString::into_raw(hash_hex) as *const c_char;
            let result = share_validate(
                byte_vec,
                hash_hex_ptr,
                u32::from(network.as_byte()),
                share_difficulty,
                template_difficulty,
                error_ptr,
            );
            assert_eq!(result, 1);
            // let calculate for valid target diff
            template_difficulty = difficulty.as_u64();
            let hash_hex = CString::new(hash).unwrap();
            let hash_hex_ptr: *const c_char = CString::into_raw(hash_hex) as *const c_char;
            let result = share_validate(
                byte_vec,
                hash_hex_ptr,
                u32::from(network.as_byte()),
                share_difficulty,
                template_difficulty,
                error_ptr,
            );
            assert_eq!(result, 0);
            byte_vector_destroy(byte_vec);
        }
    }

    #[test]
    fn check_valid_address() {
        unsafe {
            let mut error = -1;
            let error_ptr = &mut error as *mut c_int;
            let test_pk = CString::new("5ce83bf62521629ca185098ac24c7b02b184c2e0a2b01455f3a5957d5df94126").unwrap();
            let test_pk_ptr: *const c_char = CString::into_raw(test_pk) as *const c_char;
            let success = public_key_hex_validate(test_pk_ptr, error_ptr);
            assert_eq!(error, 0);
            assert!(success);
        }
    }

    #[test]
    fn check_invalid_address() {
        unsafe {
            let mut error = -1;
            let error_ptr = &mut error as *mut c_int;
            let test_pk = CString::new("5fe83bf62521629ca185098ac24c7b02b184c2e0a2b01455f3a5957d5df94126").unwrap();
            let test_pk_ptr: *const c_char = CString::into_raw(test_pk) as *const c_char;
            let success = public_key_hex_validate(test_pk_ptr, error_ptr);
            assert!(!success);
            assert_ne!(error, 0);
        }
    }

    #[test]
    fn check_inject_coinbase() {
        unsafe {
            let network = Network::get_current_or_user_setting_or_default();
            let mut error = -1;
            let error_ptr = &mut error as *mut c_int;
            let header = BlockHeader::new(0);
            let block =
                NewBlockTemplate::from_block(header.into_builder().build(), Difficulty::min(), 0.into()).unwrap();

            let block_bytes = borsh::to_vec(&block).unwrap();
            #[allow(clippy::cast_possible_truncation)]
            let len = block_bytes.len() as u32;
            let byte_vec = byte_vector_create(block_bytes.as_ptr(), len, error_ptr);

            let address = TariAddress::default();
            let add_string = CString::new(address.to_string()).unwrap();
            let add_ptr: *const c_char = CString::into_raw(add_string) as *const c_char;

            let extra_string = CString::new("a").unwrap();
            let extra_ptr: *const c_char = CString::into_raw(extra_string) as *const c_char;

            inject_coinbase(
                byte_vec,
                100,
                false,
                true,
                add_ptr,
                extra_ptr,
                u32::from(network.as_byte()),
                error_ptr,
            );

            assert_eq!(error, 0);

            let block_temp: NewBlockTemplate = BorshDeserialize::deserialize(&mut (*byte_vec).0.as_slice()).unwrap();

            assert_eq!(block_temp.body.kernels().len(), 1);
            assert_eq!(block_temp.body.outputs().len(), 1);
            assert!(block_temp.body.outputs()[0].features.is_coinbase());
            assert_eq!(block_temp.body.outputs()[0].features.coinbase_extra, vec![97]);
            assert_eq!(block_temp.body.outputs()[0].minimum_value_promise, MicroMinotari(100));
        }
    }
}<|MERGE_RESOLUTION|>--- conflicted
+++ resolved
@@ -603,10 +603,6 @@
 
     #[test]
     fn detect_change_in_consensus_encoding() {
-<<<<<<< HEAD
-        const NONCE: u64 = 11937686248184272944;
-        let difficulty = Difficulty::from_u64(35357).expect("Failed to create difficulty");
-=======
         #[cfg(tari_target_network_mainnet)]
         let (nonce, difficulty, network) = match Network::get_current_or_user_setting_or_default() {
             Network::MainNet => (
@@ -633,7 +629,6 @@
             Difficulty::from_u64(3143).unwrap(),
             Network::Esmeralda,
         );
->>>>>>> 0d661260
         unsafe {
             set_network_if_choice_valid(network).unwrap();
             let mut error = -1;
