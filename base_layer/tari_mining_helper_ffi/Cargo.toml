--- conflicted
+++ resolved
@@ -3,11 +3,7 @@
 authors = ["The Tari Development Community"]
 description = "Tari cryptocurrency miningcore C FFI bindings"
 license = "BSD-3-Clause"
-<<<<<<< HEAD
-version = "0.45.1-stagenet.0"
-=======
-version = "0.48.0-rc.2"
->>>>>>> 386667c6
+version = "0.48.0"
 edition = "2018"
 
 [dependencies]
