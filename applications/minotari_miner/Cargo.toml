[package]
name = "minotari_miner"
authors = ["The Tari Development Community"]
description = "The tari miner implementation"
repository = "https://github.com/tari-project/tari"
license = "BSD-3-Clause"
<<<<<<< HEAD
version = "1.0.0-dan.5"
=======
version = "1.0.0-pre.11a"
>>>>>>> 0d661260
edition = "2018"

[dependencies]
tari_core = { path = "../../base_layer/core", default-features = false }
tari_common = { path = "../../common" }
tari_common_types = { path = "../../base_layer/common_types" }
tari_comms = { path = "../../comms/core" }
minotari_app_utilities = { path = "../minotari_app_utilities", features = ["miner_input"] }
minotari_app_grpc = { path = "../minotari_app_grpc" }
tari_crypto = { version = "0.20" }
tari_utilities = { version = "0.7" }

base64 = "0.13.0"
borsh = "1.2"
bufstream = "0.1"
chrono = { version = "0.4.19", default-features = false }
clap = { version = "3.2", features = ["derive"] }
crossbeam = "0.8"
crossterm = { version = "0.25.0" }
derivative = "2.2.0"
futures = "0.3"
hex = "0.4.2"
log = { version = "0.4", features = ["std"] }
log4rs = { version = "1.3.0", default_features = false, features = ["config_parsing", "threshold_filter", "yaml_format", "console_appender", "rolling_file_appender", "compound_policy", "size_trigger", "fixed_window_roller"] }
native-tls = "0.2"
num_cpus = "1.13"
rand = "0.8"
serde = { version = "1.0", default_features = false, features = ["derive"] }
serde_json = "1.0.57"
thiserror = "1.0"
<<<<<<< HEAD
tokio = { version = "1.23", default_features = false, features = ["rt-multi-thread"] }
=======
tokio = { version = "1.36", default_features = false, features = ["rt-multi-thread"] }
>>>>>>> 0d661260
tonic = { version = "0.8.3", features = ["tls", "tls-roots" ] }

[dev-dependencies]
prost-types = "0.11.9"
chrono = { version = "0.4.19", default-features = false }
config = "0.13.0"

[package.metadata.cargo-machete]
ignored = [
    # We need to specify extra features for log4rs even though it is not used directly in this crate
    "log4rs"
]<|MERGE_RESOLUTION|>--- conflicted
+++ resolved
@@ -4,11 +4,7 @@
 description = "The tari miner implementation"
 repository = "https://github.com/tari-project/tari"
 license = "BSD-3-Clause"
-<<<<<<< HEAD
 version = "1.0.0-dan.5"
-=======
-version = "1.0.0-pre.11a"
->>>>>>> 0d661260
 edition = "2018"
 
 [dependencies]
@@ -39,11 +35,7 @@
 serde = { version = "1.0", default_features = false, features = ["derive"] }
 serde_json = "1.0.57"
 thiserror = "1.0"
-<<<<<<< HEAD
-tokio = { version = "1.23", default_features = false, features = ["rt-multi-thread"] }
-=======
 tokio = { version = "1.36", default_features = false, features = ["rt-multi-thread"] }
->>>>>>> 0d661260
 tonic = { version = "0.8.3", features = ["tls", "tls-roots" ] }
 
 [dev-dependencies]
