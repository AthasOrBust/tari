<a href="/">Back to all blocks</a>
<h2>{{title}}</h2>
<p>
  <a href="/blocks/{{prevHeight}}">&lt Block {{prevHeight}}</a>
  <a href="/blocks/{{nextHeight}}">Block {{nextHeight}} &gt;</a>
</p>
<br />
<h3>Kernels</h3>
<table border="1" width="100%" cellpadding="5" bordercolor="#EFEFEF">
  <thead>
    <tr>
      <th>Hash</th>
      <th>Excess</th>
      <th>Excess Signature</th>
      <th>Fee</th>
      <th>Lock Height</th>
      <th>Features</th>
    </tr>
  </thead>
  <tbody>
    {{#each this.block.body.kernels}}
      <tr>
        <td>{{hex hash}}</td>
        <td>{{hex excess}}</td>
        <td>Nonce:{{hex excess_sig.public_nonce}}
          Sig:{{hex excess_sig.signature}}</td>
        <td>{{fee}}</td>
        <td>{{lock_height}}</td>
        <td>{{features}}</td>
      </tr>
    {{/each}}
  </tbody>
</table>

<br />
<h3>Outputs</h3>
<table border="1" width="100%" cellpadding="5" bordercolor="#EFEFEF">
  <thead>
    <tr>
<<<<<<< HEAD
        <th>Hash</th>
        <th>Commitment</th>
        <th>Flags</th>
        <th>Maturity</th>
        <td>Parent PK</td>
        <th>Unique Id</th>
        <th>Other Features</th>
        <th>Script</th>
=======
      <th>Hash</th>
      <th>Commitment</th>
      <th>Flags</th>
      <th>Maturity</th>
>>>>>>> 5b0c7c94
    </tr>
  </thead>
  <tbody>
    {{#each this.block.body.outputs}}
<<<<<<< HEAD
     <tr>
         <td>{{hex hash}}</td>
         <td>{{hex commitment}}</td>
         <td>{{features.flags}}</td>
         <td>{{features.maturity}}</td>
         <td><a href="/assets/{{ hex features.parent_public_key }}">{{ hex features.parent_public_key }}</a></td>
         <td>{{ hex features.unique_id}}</td>
         <td>{{ json features }}</td>
         <td>{{hex script}}</td>
     </tr>
=======
      <tr>
        <td>{{hex hash}}</td>
        <td>{{hex commitment}}</td>
        <td>{{features.flags}}</td>
        <td>{{features.maturity}}</td>
      </tr>
>>>>>>> 5b0c7c94
    {{/each}}
  </tbody>
</table>

<br />
<h3>Spent Inputs</h3>
<table border="1" width="100%" cellpadding="5" bordercolor="#EFEFEF">
  <thead>
    <tr>
      <th>Hash</th>
      <th>Commitment</th>
      <th>Flags</th>
      <th>Maturity</th>
    </tr>
  </thead>
  <tbody>
    {{#each this.block.body.inputs}}
      <tr>
        <td>{{hex hash}}</td>
        <td>{{hex commitment}}</td>
        <td>{{features.flags}}</td>
        <td>{{features.maturity}}</td>
      </tr>
    {{/each}}
  </tbody>
</table><|MERGE_RESOLUTION|>--- conflicted
+++ resolved
@@ -37,26 +37,18 @@
 <table border="1" width="100%" cellpadding="5" bordercolor="#EFEFEF">
   <thead>
     <tr>
-<<<<<<< HEAD
-        <th>Hash</th>
-        <th>Commitment</th>
-        <th>Flags</th>
-        <th>Maturity</th>
+      <th>Hash</th>
+      <th>Commitment</th>
+      <th>Flags</th>
+      <th>Maturity</th>
         <td>Parent PK</td>
         <th>Unique Id</th>
         <th>Other Features</th>
         <th>Script</th>
-=======
-      <th>Hash</th>
-      <th>Commitment</th>
-      <th>Flags</th>
-      <th>Maturity</th>
->>>>>>> 5b0c7c94
     </tr>
   </thead>
   <tbody>
     {{#each this.block.body.outputs}}
-<<<<<<< HEAD
      <tr>
          <td>{{hex hash}}</td>
          <td>{{hex commitment}}</td>
@@ -67,14 +59,6 @@
          <td>{{ json features }}</td>
          <td>{{hex script}}</td>
      </tr>
-=======
-      <tr>
-        <td>{{hex hash}}</td>
-        <td>{{hex commitment}}</td>
-        <td>{{features.flags}}</td>
-        <td>{{features.maturity}}</td>
-      </tr>
->>>>>>> 5b0c7c94
     {{/each}}
   </tbody>
 </table>
