--- conflicted
+++ resolved
@@ -174,20 +174,12 @@
         let comms = Self::setup_rpc_services(comms, &handles, self.db.into(), &p2p_config);
 
         let comms = if p2p_config.transport.transport_type == TransportType::Tor {
-<<<<<<< HEAD
-            let path = base_node_config.tor_identity_file.clone();
-            let node_id = comms.node_identity();
-            let after_comms = move |identity: TorIdentity| {
-                let address_string = format!("/onion3/{}:{}", identity.service_id, identity.onion_port);
-                if let Err(e) = identity_management::save_as_json(&path, &identity) {
-=======
             let tor_id_path = base_node_config.tor_identity_file.clone();
             let node_id_path = base_node_config.identity_file.clone();
             let node_id = comms.node_identity();
             let after_comms = move |identity: TorIdentity| {
                 let address_string = format!("/onion3/{}:{}", identity.service_id, identity.onion_port);
                 if let Err(e) = identity_management::save_as_json(&tor_id_path, &identity) {
->>>>>>> 0d661260
                     error!(target: LOG_TARGET, "Failed to save tor identity{:?}", e);
                 }
                 trace!(target: LOG_TARGET, "resave the tor identity {:?}", identity);
@@ -200,12 +192,9 @@
                 if !node_id.public_addresses().contains(&address) {
                     node_id.add_public_address(address);
                 }
-<<<<<<< HEAD
-=======
                 if let Err(e) = identity_management::save_as_json(&node_id_path, &*node_id) {
                     error!(target: LOG_TARGET, "Failed to save node identity identity{:?}", e);
                 }
->>>>>>> 0d661260
             };
             initialization::spawn_comms_using_transport(comms, p2p_config.transport.clone(), after_comms).await
         } else {
