// Copyright 2020. The Tari Project
//
// Redistribution and use in source and binary forms, with or without modification, are permitted provided that the
// following conditions are met:
//
// 1. Redistributions of source code must retain the above copyright notice, this list of conditions and the following
// disclaimer.
//
// 2. Redistributions in binary form must reproduce the above copyright notice, this list of conditions and the
// following disclaimer in the documentation and/or other materials provided with the distribution.
//
// 3. Neither the name of the copyright holder nor the names of its contributors may be used to endorse or promote
// products derived from this software without specific prior written permission.
//
// THIS SOFTWARE IS PROVIDED BY THE COPYRIGHT HOLDERS AND CONTRIBUTORS "AS IS" AND ANY EXPRESS OR IMPLIED WARRANTIES,
// INCLUDING, BUT NOT LIMITED TO, THE IMPLIED WARRANTIES OF MERCHANTABILITY AND FITNESS FOR A PARTICULAR PURPOSE ARE
// DISCLAIMED. IN NO EVENT SHALL THE COPYRIGHT HOLDER OR CONTRIBUTORS BE LIABLE FOR ANY DIRECT, INDIRECT, INCIDENTAL,
// SPECIAL, EXEMPLARY, OR CONSEQUENTIAL DAMAGES (INCLUDING, BUT NOT LIMITED TO, PROCUREMENT OF SUBSTITUTE GOODS OR
// SERVICES; LOSS OF USE, DATA, OR PROFITS; OR BUSINESS INTERRUPTION) HOWEVER CAUSED AND ON ANY THEORY OF LIABILITY,
// WHETHER IN CONTRACT, STRICT LIABILITY, OR TORT (INCLUDING NEGLIGENCE OR OTHERWISE) ARISING IN ANY WAY OUT OF THE
// USE OF THIS SOFTWARE, EVEN IF ADVISED OF THE POSSIBILITY OF SUCH DAMAGE.

use std::{convert::Infallible, str::FromStr};

use futures::future;
use hyper::{service::make_service_fn, Server};
use log::*;
use minotari_app_grpc::tls::protocol_string;
use minotari_app_utilities::parse_miner_input::{
    base_node_socket_address,
    verify_base_node_grpc_mining_responses,
    wallet_payment_address,
    BaseNodeGrpcClient,
};
use minotari_node_grpc_client::{grpc, grpc::base_node_client::BaseNodeClient};
use minotari_wallet_grpc_client::ClientAuthenticationInterceptor;
use tari_common::{load_configuration, DefaultConfigLoader};
use tari_comms::utils::multiaddr::multiaddr_to_socketaddr;
use tari_core::proof_of_work::randomx_factory::RandomXFactory;
use tokio::time::Duration;
use tonic::transport::{Certificate, ClientTlsConfig, Endpoint};

use crate::{
    block_template_data::BlockTemplateRepository,
    config::MergeMiningProxyConfig,
    error::MmProxyError,
    proxy::MergeMiningProxyService,
    Cli,
};

const LOG_TARGET: &str = "minotari_mm_proxy::proxy";

pub async fn start_merge_miner(cli: Cli) -> Result<(), anyhow::Error> {
    let config_path = cli.common.config_path();
    let cfg = load_configuration(&config_path, true, cli.non_interactive_mode, &cli)?;
    let mut config = MergeMiningProxyConfig::load_from(&cfg)?;
    config.set_base_path(cli.common.get_base_path());

    info!(target: LOG_TARGET, "Configuration: {:?}", config);
    let client = reqwest::Client::builder()
        .connect_timeout(Duration::from_secs(5))
        .timeout(Duration::from_secs(10))
        .pool_max_idle_per_host(25)
        .build()
        .map_err(MmProxyError::ReqwestError)?;

    let wallet_payment_address = wallet_payment_address(config.wallet_payment_address.clone(), config.network)?;
    let mut base_node_client = match connect_base_node(&config).await {
        Ok(client) => client,
        Err(e) => {
            error!(target: LOG_TARGET, "Could not connect to base node: {}", e);
            let msg = "Could not connect to base node. \nIs the base node's gRPC running? Try running it with \
                       `--enable-grpc` or enable it in the config.";
            println!("{}", msg);
            return Err(e.into());
        },
    };
    if let Err(e) = verify_base_node_responses(&mut base_node_client).await {
        if let MmProxyError::BaseNodeNotResponding(_) = e {
            error!(target: LOG_TARGET, "{}", e.to_string());
            println!();
<<<<<<< HEAD
            let msg = "Are the base node's gRPC mining methods denied in its 'config.toml'? Please ensure these \
                       methods are commented out:\n  'grpc_server_deny_methods': \"get_new_block_template\", \
=======
            let msg = "Are the base node's gRPC mining methods allowed in its 'config.toml'? Please ensure these \
                       methods are enabled in:\n  'grpc_server_allow_methods': \"get_new_block_template\", \
>>>>>>> 0d661260
                       \"get_tip_info\", \"get_new_block\", \"submit_block\"";
            println!("{}", msg);
            println!();
            return Err(e.into());
        }
    }

    let listen_addr = multiaddr_to_socketaddr(&config.listener_address)?;
    let randomx_factory = RandomXFactory::new(config.max_randomx_vms);
    let randomx_service = MergeMiningProxyService::new(
        config,
        client,
        base_node_client,
        BlockTemplateRepository::new(),
        randomx_factory,
        wallet_payment_address,
    )?;
    let service = make_service_fn(|_conn| future::ready(Result::<_, Infallible>::Ok(randomx_service.clone())));

    match Server::try_bind(&listen_addr) {
        Ok(builder) => {
            info!(target: LOG_TARGET, "Listening on {}...", listen_addr);
            println!("Listening on {}...", listen_addr);
            builder.serve(service).await?;
            Ok(())
        },
        Err(err) => {
            error!(target: LOG_TARGET, "Fatal: Cannot bind to '{}'.", listen_addr);
            println!("Fatal: Cannot bind to '{}'.", listen_addr);
            println!("It may be part of a Port Exclusion Range. Please try to use another port for the");
            println!("'proxy_host_address' in 'config/config.toml' and for the applicable RandomX '[pools][url]' or");
            println!("[pools][self-select]' config setting that can be found  in 'config/xmrig_config_***.json' or");
            println!("'<xmrig folder>/config.json'.");
            println!();
            Err(err.into())
        },
    }
}

async fn verify_base_node_responses(node_conn: &mut BaseNodeGrpcClient) -> Result<(), MmProxyError> {
    if let Err(e) = verify_base_node_grpc_mining_responses(node_conn, grpc::NewBlockTemplateRequest {
        algo: Some(grpc::PowAlgo {
            pow_algo: grpc::pow_algo::PowAlgos::Randomx.into(),
        }),
        max_weight: 0,
    })
    .await
    {
        return Err(MmProxyError::BaseNodeNotResponding(e));
    }
    Ok(())
}

async fn connect_base_node(config: &MergeMiningProxyConfig) -> Result<BaseNodeGrpcClient, MmProxyError> {
    let socketaddr = base_node_socket_address(config.base_node_grpc_address.clone(), config.network)?;
    let base_node_addr = format!(
        "{}{}",
        protocol_string(config.base_node_grpc_tls_domain_name.is_some()),
        socketaddr,
    );

    info!(target: LOG_TARGET, "👛 Connecting to base node at {}", base_node_addr);
    let mut endpoint = Endpoint::from_str(&base_node_addr)?;

    if let Some(domain_name) = config.base_node_grpc_tls_domain_name.as_ref() {
        let pem = tokio::fs::read(config.config_dir.join(&config.base_node_grpc_ca_cert_filename))
            .await
            .map_err(|e| MmProxyError::TlsConnectionError(e.to_string()))?;
        let ca = Certificate::from_pem(pem);

        let tls = ClientTlsConfig::new().ca_certificate(ca).domain_name(domain_name);
        endpoint = endpoint
            .tls_config(tls)
            .map_err(|e| MmProxyError::TlsConnectionError(e.to_string()))?;
    }

    let channel = endpoint
        .connect()
        .await
        .map_err(|e| MmProxyError::TlsConnectionError(e.to_string()))?;
    let node_conn = BaseNodeClient::with_interceptor(
        channel,
        ClientAuthenticationInterceptor::create(&config.base_node_grpc_authentication)?,
    );

    Ok(node_conn)
}<|MERGE_RESOLUTION|>--- conflicted
+++ resolved
@@ -79,13 +79,8 @@
         if let MmProxyError::BaseNodeNotResponding(_) = e {
             error!(target: LOG_TARGET, "{}", e.to_string());
             println!();
-<<<<<<< HEAD
-            let msg = "Are the base node's gRPC mining methods denied in its 'config.toml'? Please ensure these \
-                       methods are commented out:\n  'grpc_server_deny_methods': \"get_new_block_template\", \
-=======
             let msg = "Are the base node's gRPC mining methods allowed in its 'config.toml'? Please ensure these \
                        methods are enabled in:\n  'grpc_server_allow_methods': \"get_new_block_template\", \
->>>>>>> 0d661260
                        \"get_tip_info\", \"get_new_block\", \"submit_block\"";
             println!("{}", msg);
             println!();
