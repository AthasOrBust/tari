--- conflicted
+++ resolved
@@ -111,13 +111,10 @@
     ParseInputError(#[from] ParseInputError),
     #[error("Base node not responding to gRPC requests: {0}")]
     BaseNodeNotResponding(String),
-<<<<<<< HEAD
-=======
     #[error("Unexpected missing data: {0}")]
     UnexpectedMissingData(String),
     #[error("Failed to get block template: {0}")]
     FailedToGetBlockTemplate(String),
->>>>>>> 0d661260
 }
 
 impl From<tonic::Status> for MmProxyError {
