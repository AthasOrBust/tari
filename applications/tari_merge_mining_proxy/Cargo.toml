--- conflicted
+++ resolved
@@ -4,11 +4,7 @@
 description = "The Tari merge mining proxy for xmrig"
 repository = "https://github.com/tari-project/tari"
 license = "BSD-3-Clause"
-<<<<<<< HEAD
-version = "0.48.0-rc.0"
-=======
 version = "v0.48.0-rc.1"
->>>>>>> 16ae38fa
 edition = "2018"
 
 [features]
