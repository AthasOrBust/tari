// Copyright 2022 The Tari Project
// SPDX-License-Identifier: BSD-3-Clause

use tari_features::resolver::build_features;

fn main() -> Result<(), Box<dyn std::error::Error>> {
<<<<<<< HEAD
=======
    build_features();
>>>>>>> 0d661260
    tonic_build::configure().build_client(true).build_server(true).compile(
        &[
            "proto/base_node.proto",
            "proto/wallet.proto",
            "proto/validator_node.proto",
        ],
        &["proto"],
    )?;

    Ok(())
}<|MERGE_RESOLUTION|>--- conflicted
+++ resolved
@@ -4,10 +4,7 @@
 use tari_features::resolver::build_features;
 
 fn main() -> Result<(), Box<dyn std::error::Error>> {
-<<<<<<< HEAD
-=======
     build_features();
->>>>>>> 0d661260
     tonic_build::configure().build_client(true).build_server(true).compile(
         &[
             "proto/base_node.proto",
