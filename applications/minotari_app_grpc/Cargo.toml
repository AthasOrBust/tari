--- conflicted
+++ resolved
@@ -4,11 +4,7 @@
 description = "This crate is to provide a single source for all cross application grpc files and conversions to and from tari::core"
 repository = "https://github.com/tari-project/tari"
 license = "BSD-3-Clause"
-<<<<<<< HEAD
 version = "1.0.0-dan.5"
-=======
-version = "1.0.0-pre.11a"
->>>>>>> 0d661260
 edition = "2018"
 
 [dependencies]
@@ -28,23 +24,14 @@
 prost-types = "0.11.9"
 rand = "0.8"
 rcgen = "0.11.3"
-<<<<<<< HEAD
-subtle = { version = "2.5.0", features = ["core_hint_black_box"] }
-thiserror = "1"
-tokio = { version = "1.23", features = ["fs"] }
-=======
 subtle = "2.5.0"
 thiserror = "1"
 tokio = { version = "1.36", features = ["fs"] }
->>>>>>> 0d661260
 tonic = { version = "0.8.3", features = ["tls"]}
 zeroize = "1"
 
 [build-dependencies]
-<<<<<<< HEAD
-=======
 tari_features = { path = "../../common/tari_features", version = "1.0.0-pre.11a" }
->>>>>>> 0d661260
 tonic-build = "0.8.4"
 
 [package.metadata.cargo-machete]
