// Copyright 2020. The Tari Project
//
// Redistribution and use in source and binary forms, with or without modification, are permitted provided that the
// following conditions are met:
//
// 1. Redistributions of source code must retain the above copyright notice, this list of conditions and the following
// disclaimer.
//
// 2. Redistributions in binary form must reproduce the above copyright notice, this list of conditions and the
// following disclaimer in the documentation and/or other materials provided with the distribution.
//
// 3. Neither the name of the copyright holder nor the names of its contributors may be used to endorse or promote
// products derived from this software without specific prior written permission.
//
// THIS SOFTWARE IS PROVIDED BY THE COPYRIGHT HOLDERS AND CONTRIBUTORS "AS IS" AND ANY EXPRESS OR IMPLIED WARRANTIES,
// INCLUDING, BUT NOT LIMITED TO, THE IMPLIED WARRANTIES OF MERCHANTABILITY AND FITNESS FOR A PARTICULAR PURPOSE ARE
// DISCLAIMED. IN NO EVENT SHALL THE COPYRIGHT HOLDER OR CONTRIBUTORS BE LIABLE FOR ANY DIRECT, INDIRECT, INCIDENTAL,
// SPECIAL, EXEMPLARY, OR CONSEQUENTIAL DAMAGES (INCLUDING, BUT NOT LIMITED TO, PROCUREMENT OF SUBSTITUTE GOODS OR
// SERVICES; LOSS OF USE, DATA, OR PROFITS; OR BUSINESS INTERRUPTION) HOWEVER CAUSED AND ON ANY THEORY OF LIABILITY,
// WHETHER IN CONTRACT, STRICT LIABILITY, OR TORT (INCLUDING NEGLIGENCE OR OTHERWISE) ARISING IN ANY WAY OUT OF THE
// USE OF THIS SOFTWARE, EVEN IF ADVISED OF THE POSSIBILITY OF SUCH DAMAGE.

use std::{
    collections::{HashMap, VecDeque},
    path::PathBuf,
    sync::Arc,
    time::{Duration, Instant},
};

use bitflags::bitflags;
use chrono::{DateTime, Local, NaiveDateTime};
use log::*;
use qrcode::{render::unicode, QrCode};
use tari_common::configuration::Network;
use tari_common_types::{
    tari_address::TariAddress,
    transaction::{TransactionDirection, TransactionStatus, TxId},
    types::PublicKey,
};
use tari_comms::{
    connectivity::ConnectivityEventRx,
    multiaddr::Multiaddr,
    net_address::{MultiaddressesWithStats, PeerAddressSource},
    peer_manager::{NodeId, Peer, PeerFeatures, PeerFlags},
};
use tari_contacts::contacts_service::{handle::ContactsLivenessEvent, types::Contact};
use tari_core::transactions::{
    tari_amount::{uT, MicroTari},
    transaction_components::OutputFeatures,
    weight::TransactionWeight,
};
use tari_shutdown::ShutdownSignal;
use tari_utilities::hex::{from_hex, Hex};
use tari_wallet::{
    base_node_service::{handle::BaseNodeEventReceiver, service::BaseNodeState},
    connectivity_service::{OnlineStatus, WalletConnectivityHandle, WalletConnectivityInterface},
    output_manager_service::{handle::OutputManagerEventReceiver, service::Balance, UtxoSelectionCriteria},
    transaction_service::{
        handle::TransactionEventReceiver,
        storage::models::{CompletedTransaction, TxCancellationReason},
    },
    util::wallet_identity::WalletIdentity,
    WalletConfig,
    WalletSqlite,
};
use tokio::{
    sync::{broadcast, watch, RwLock},
    task,
};

use super::tasks::send_one_sided_to_stealth_address_transaction;
use crate::{
    notifier::Notifier,
    ui::{
        state::{
            debouncer::BalanceEnquiryDebouncer,
            tasks::{send_burn_transaction_task, send_one_sided_transaction_task, send_transaction_task},
            wallet_event_monitor::WalletEventMonitor,
        },
        ui_burnt_proof::UiBurntProof,
        ui_contact::UiContact,
        ui_error::UiError,
    },
    utils::db::{CUSTOM_BASE_NODE_ADDRESS_KEY, CUSTOM_BASE_NODE_PUBLIC_KEY_KEY},
    wallet_modes::PeerConfig,
};

const LOG_TARGET: &str = "wallet::console_wallet::app_state";

#[derive(Clone)]
pub struct AppState {
    inner: Arc<RwLock<AppStateInner>>,
    cached_data: AppStateData,
    cache_update_cooldown: Option<Instant>,
    completed_tx_filter: TransactionFilter,
    config: AppStateConfig,
    wallet_config: WalletConfig,
    wallet_connectivity: WalletConnectivityHandle,
    balance_enquiry_debouncer: BalanceEnquiryDebouncer,
}

impl AppState {
    pub fn new(
        wallet_identity: &WalletIdentity,
        wallet: WalletSqlite,
        base_node_selected: Peer,
        base_node_config: PeerConfig,
        wallet_config: WalletConfig,
    ) -> Self {
        let wallet_connectivity = wallet.wallet_connectivity.clone();
        let output_manager_service = wallet.output_manager_service.clone();
        let inner = AppStateInner::new(wallet_identity, wallet, base_node_selected, base_node_config);
        let cached_data = inner.data.clone();

        let inner = Arc::new(RwLock::new(inner));
        Self {
            inner: inner.clone(),
            cached_data,
            cache_update_cooldown: None,
            completed_tx_filter: TransactionFilter::ABANDONED_COINBASES,
            config: AppStateConfig::default(),
            wallet_connectivity,
            balance_enquiry_debouncer: BalanceEnquiryDebouncer::new(
                inner,
                Duration::from_secs(5),
                output_manager_service,
            ),
            wallet_config,
        }
    }

    pub async fn start_event_monitor(&self, notifier: Notifier) {
        let balance_enquiry_debounce_tx = self.balance_enquiry_debouncer.clone().get_sender();
        let event_monitor = WalletEventMonitor::new(self.inner.clone(), balance_enquiry_debounce_tx);
        tokio::spawn(event_monitor.run(notifier));
    }

    pub fn get_all_events(&self) -> VecDeque<EventListItem> {
        self.cached_data.all_events.to_owned()
    }

    pub async fn start_balance_enquiry_debouncer(&self) -> Result<(), UiError> {
        tokio::spawn(self.balance_enquiry_debouncer.clone().run());
        let _size = self
            .balance_enquiry_debouncer
            .clone()
            .get_sender()
            .send(())
            .map_err(|e| UiError::SendError(e.to_string()));
        Ok(())
    }

    pub async fn refresh_transaction_state(&mut self) -> Result<(), UiError> {
        let mut inner = self.inner.write().await;
        inner.refresh_full_transaction_state().await?;
        drop(inner);
        self.update_cache().await;
        Ok(())
    }

    pub async fn refresh_contacts_state(&mut self) -> Result<(), UiError> {
        let mut inner = self.inner.write().await;
        inner.refresh_contacts_state().await?;
        drop(inner);
        self.update_cache().await;
        Ok(())
    }

    pub async fn refresh_burnt_proofs_state(&mut self) -> Result<(), UiError> {
        let mut inner = self.inner.write().await;
        inner.refresh_burnt_proofs_state().await?;
        drop(inner);
        self.update_cache().await;
        Ok(())
    }

    pub async fn refresh_connected_peers_state(&mut self) -> Result<(), UiError> {
        self.check_connectivity().await;
        let mut inner = self.inner.write().await;
        inner.refresh_connected_peers_state().await?;
        drop(inner);
        self.update_cache().await;
        Ok(())
    }

    pub async fn update_cache(&mut self) {
        let update = match self.cache_update_cooldown {
            Some(last_update) => last_update.elapsed() > self.config.cache_update_cooldown,
            None => true,
        };

        if update {
            let mut inner = self.inner.write().await;
            let updated_state = inner.get_updated_app_state();
            if let Some(data) = updated_state {
                self.cached_data = data;
                self.cache_update_cooldown = Some(Instant::now());
            }
        }
    }

    pub async fn check_connectivity(&mut self) {
        if self.get_custom_base_node().is_none() &&
            self.wallet_connectivity.get_connectivity_status() == OnlineStatus::Offline
        {
            let current = self.get_selected_base_node();
            let list = self.get_base_node_list().clone();
            let mut index: usize = list.iter().position(|(_, p)| p == current).unwrap_or_default();
            if !list.is_empty() {
                if index == list.len() - 1 {
                    index = 0;
                } else {
                    index += 1;
                }
                let (_, next) = &list[index];
                if let Err(e) = self.set_base_node_peer(next.clone()).await {
                    error!(target: LOG_TARGET, "Base node offline: {:?}", e);
                }
            }
        }
    }

    pub async fn upsert_contact(&mut self, alias: String, tari_emoji: String) -> Result<(), UiError> {
        let mut inner = self.inner.write().await;

        let address = match TariAddress::from_emoji_string(&tari_emoji) {
            Ok(address) => address,
            Err(_) => TariAddress::from_bytes(&from_hex(&tari_emoji).map_err(|_| UiError::PublicKeyParseError)?)
                .map_err(|_| UiError::PublicKeyParseError)?,
        };

        let contact = Contact::new(alias, address, None, None, false);
        inner.wallet.contacts_service.upsert_contact(contact).await?;

        inner.refresh_contacts_state().await?;
        drop(inner);
        self.update_cache().await;
        Ok(())
    }

    // Return alias or pub key if the contact is not in the list.
    pub fn get_alias(&self, address: &TariAddress) -> String {
        let address_hex = address.to_hex();

        match self
            .cached_data
            .contacts
            .iter()
            .find(|&contact| contact.address.eq(&address_hex))
        {
            Some(contact) => contact.alias.clone(),
            None => address_hex,
        }
    }

    pub async fn delete_contact(&mut self, tari_emoji: String) -> Result<(), UiError> {
        let mut inner = self.inner.write().await;
        let address = match TariAddress::from_emoji_string(&tari_emoji) {
            Ok(address) => address,
            Err(_) => TariAddress::from_bytes(&from_hex(&tari_emoji).map_err(|_| UiError::PublicKeyParseError)?)
                .map_err(|_| UiError::PublicKeyParseError)?,
        };

        inner.wallet.contacts_service.remove_contact(address).await?;

        inner.refresh_contacts_state().await?;
        drop(inner);
        self.update_cache().await;
        Ok(())
    }

    pub async fn delete_burnt_proof(&mut self, proof_id: u32) -> Result<(), UiError> {
        let mut inner = self.inner.write().await;

        inner
            .wallet
            .db
            .delete_burnt_proof(proof_id)
            .map_err(UiError::WalletStorageError)?;

        inner.refresh_burnt_proofs_state().await?;
        drop(inner);
        self.update_cache().await;

        Ok(())
    }

    pub async fn send_transaction(
        &mut self,
        address: String,
        amount: u64,
        selection_criteria: UtxoSelectionCriteria,
        fee_per_gram: u64,
        message: String,
        result_tx: watch::Sender<UiTransactionSendStatus>,
    ) -> Result<(), UiError> {
        let inner = self.inner.write().await;
        let address = match TariAddress::from_emoji_string(&address) {
            Ok(address) => address,
            Err(_) => TariAddress::from_bytes(&from_hex(&address).map_err(|_| UiError::PublicKeyParseError)?)
                .map_err(|_| UiError::PublicKeyParseError)?,
        };

        let output_features = OutputFeatures { ..Default::default() };

        let fee_per_gram = fee_per_gram * uT;
        let tx_service_handle = inner.wallet.transaction_service.clone();
        tokio::spawn(send_transaction_task(
            address,
            MicroTari::from(amount),
            selection_criteria,
            output_features,
            message,
            fee_per_gram,
            tx_service_handle,
            result_tx,
        ));

        Ok(())
    }

    pub async fn send_one_sided_transaction(
        &mut self,
        address: String,
        amount: u64,
        selection_criteria: UtxoSelectionCriteria,
        fee_per_gram: u64,
        message: String,
        result_tx: watch::Sender<UiTransactionSendStatus>,
    ) -> Result<(), UiError> {
        let inner = self.inner.write().await;
        let address = match TariAddress::from_emoji_string(&address) {
            Ok(address) => address,
            Err(_) => TariAddress::from_bytes(&from_hex(&address).map_err(|_| UiError::PublicKeyParseError)?)
                .map_err(|_| UiError::PublicKeyParseError)?,
        };
        let output_features = OutputFeatures { ..Default::default() };

        let fee_per_gram = fee_per_gram * uT;
        let tx_service_handle = inner.wallet.transaction_service.clone();
        tokio::spawn(send_one_sided_transaction_task(
            address,
            MicroTari::from(amount),
            selection_criteria,
            output_features,
            message,
            fee_per_gram,
            tx_service_handle,
            result_tx,
        ));

        Ok(())
    }

    pub async fn send_one_sided_to_stealth_address_transaction(
        &mut self,
        address: String,
        amount: u64,
        selection_criteria: UtxoSelectionCriteria,
        fee_per_gram: u64,
        message: String,
        result_tx: watch::Sender<UiTransactionSendStatus>,
    ) -> Result<(), UiError> {
        let inner = self.inner.write().await;
        let address = match TariAddress::from_emoji_string(&address) {
            Ok(address) => address,
            Err(_) => TariAddress::from_bytes(&from_hex(&address).map_err(|_| UiError::PublicKeyParseError)?)
                .map_err(|_| UiError::PublicKeyParseError)?,
        };

        let output_features = OutputFeatures { ..Default::default() };

        let fee_per_gram = fee_per_gram * uT;
        let tx_service_handle = inner.wallet.transaction_service.clone();
        tokio::spawn(send_one_sided_to_stealth_address_transaction(
            address,
            MicroTari::from(amount),
            selection_criteria,
            output_features,
            message,
            fee_per_gram,
            tx_service_handle,
            result_tx,
        ));

        Ok(())
    }

    pub async fn send_burn_transaction(
        &mut self,
        burn_proof_filepath: Option<String>,
        claim_public_key: Option<String>,
        amount: u64,
        selection_criteria: UtxoSelectionCriteria,
        fee_per_gram: u64,
        message: String,
        result_tx: watch::Sender<UiTransactionBurnStatus>,
    ) -> Result<(), UiError> {
        let inner = self.inner.write().await;

        let burn_proof_filepath = match burn_proof_filepath {
            None => None,
            Some(path) => {
                let path = PathBuf::from(path);

                if path.exists() {
                    return Err(UiError::BurntProofFileExists);
                }

                Some(path)
            },
        };

        let fee_per_gram = fee_per_gram * uT;
        let tx_service_handle = inner.wallet.transaction_service.clone();
        let claim_public_key = match claim_public_key {
            None => return Err(UiError::PublicKeyParseError),
            Some(claim_public_key) => match PublicKey::from_hex(claim_public_key.as_str()) {
                Ok(claim_public_key) => Some(claim_public_key),
                Err(_) => return Err(UiError::PublicKeyParseError),
            },
        };

        send_burn_transaction_task(
            burn_proof_filepath,
            claim_public_key,
            MicroTari::from(amount),
            selection_criteria,
            message,
            fee_per_gram,
            tx_service_handle,
            inner.wallet.db.clone(),
            result_tx,
        )
        .await;

        Ok(())
    }

    pub async fn cancel_transaction(&mut self, tx_id: TxId) -> Result<(), UiError> {
        let inner = self.inner.write().await;
        let mut tx_service_handle = inner.wallet.transaction_service.clone();
        tx_service_handle.cancel_transaction(tx_id).await?;
        Ok(())
    }

    pub async fn rebroadcast_all(&mut self) -> Result<(), UiError> {
        let inner = self.inner.write().await;
        let mut tx_service = inner.wallet.transaction_service.clone();
        tx_service.restart_broadcast_protocols().await?;
        Ok(())
    }

    pub async fn restart_transaction_protocols(&mut self) -> Result<(), UiError> {
        let inner = self.inner.write().await;
        let mut tx_service = inner.wallet.transaction_service.clone();
        tx_service.restart_transaction_protocols().await?;
        Ok(())
    }

    pub fn get_identity(&self) -> &MyIdentity {
        &self.cached_data.my_identity
    }

    pub fn get_burnt_proofs(&self) -> &[UiBurntProof] {
        self.cached_data.burnt_proofs.as_slice()
    }

    pub fn get_burnt_proof_by_index(&self, idx: usize) -> Option<&UiBurntProof> {
        self.cached_data.burnt_proofs.get(idx)
    }

    pub fn get_contacts(&self) -> &[UiContact] {
        self.cached_data.contacts.as_slice()
    }

    pub fn get_contact(&self, index: usize) -> Option<&UiContact> {
        if index < self.cached_data.contacts.len() {
            Some(&self.cached_data.contacts[index])
        } else {
            None
        }
    }

    pub fn get_contacts_slice(&self, start: usize, end: usize) -> &[UiContact] {
        if self.cached_data.contacts.is_empty() || start > end || end > self.cached_data.contacts.len() {
            return &[];
        }

        &self.cached_data.contacts[start..end]
    }

    pub fn get_burnt_proofs_slice(&self, start: usize, end: usize) -> &[UiBurntProof] {
        if self.cached_data.burnt_proofs.is_empty() || start >= end {
            return &[];
        }

        &self.cached_data.burnt_proofs[start..end]
    }

    pub fn get_pending_txs(&self) -> &Vec<CompletedTransactionInfo> {
        &self.cached_data.pending_txs
    }

    pub fn get_pending_txs_slice(&self, start: usize, end: usize) -> &[CompletedTransactionInfo] {
        if self.cached_data.pending_txs.is_empty() || start > end || end > self.cached_data.pending_txs.len() {
            return &[];
        }

        &self.cached_data.pending_txs[start..end]
    }

    pub fn get_pending_tx(&self, index: usize) -> Option<&CompletedTransactionInfo> {
        if index < self.cached_data.pending_txs.len() {
            Some(&self.cached_data.pending_txs[index])
        } else {
            None
        }
    }

    pub fn get_completed_txs(&self) -> Vec<&CompletedTransactionInfo> {
        if self
            .completed_tx_filter
            .contains(TransactionFilter::ABANDONED_COINBASES)
        {
            self.cached_data
                .completed_txs
                .iter()
                .filter(|tx| !matches!(tx.cancelled, Some(TxCancellationReason::AbandonedCoinbase)))
                .filter(|tx| !matches!(tx.status, TransactionStatus::Coinbase))
                .collect()
        } else {
            self.cached_data.completed_txs.iter().collect()
        }
    }

    pub fn get_confirmations(&self, tx_id: TxId) -> Option<&u64> {
        self.cached_data.confirmations.get(&tx_id)
    }

    pub fn get_completed_tx(&self, index: usize) -> Option<&CompletedTransactionInfo> {
        let filtered_completed_txs = self.get_completed_txs();
        if index < filtered_completed_txs.len() {
            Some(filtered_completed_txs[index])
        } else {
            None
        }
    }

    pub fn get_connected_peers(&self) -> &Vec<Peer> {
        &self.cached_data.connected_peers
    }

    pub fn get_balance(&self) -> &Balance {
        &self.cached_data.balance
    }

    pub fn get_base_node_state(&self) -> &BaseNodeState {
        &self.cached_data.base_node_state
    }

    pub fn get_wallet_connectivity(&self) -> WalletConnectivityHandle {
        self.wallet_connectivity.clone()
    }

    pub fn get_selected_base_node(&self) -> &Peer {
        &self.cached_data.base_node_selected
    }

    pub fn get_previous_base_node(&self) -> &Peer {
        &self.cached_data.base_node_previous
    }

    pub fn get_custom_base_node(&self) -> &Option<Peer> {
        &self.cached_data.base_node_peer_custom
    }

    pub fn get_base_node_list(&self) -> &Vec<(String, Peer)> {
        &self.cached_data.base_node_list
    }

    pub async fn set_base_node_peer(&mut self, peer: Peer) -> Result<(), UiError> {
        let mut inner = self.inner.write().await;
        inner.set_base_node_peer(peer).await?;
        Ok(())
    }

    pub async fn set_custom_base_node(&mut self, public_key: String, address: String) -> Result<Peer, UiError> {
        let pub_key = PublicKey::from_hex(public_key.as_str())?;
        let addr = address.parse::<Multiaddr>().map_err(|_| UiError::AddressParseError)?;
        let node_id = NodeId::from_key(&pub_key);
        let peer = Peer::new(
            pub_key,
            node_id,
            MultiaddressesWithStats::from_addresses_with_source(vec![addr], &PeerAddressSource::Config),
            PeerFlags::default(),
            PeerFeatures::COMMUNICATION_NODE,
            Default::default(),
            Default::default(),
        );

        let mut inner = self.inner.write().await;
        inner.set_custom_base_node_peer(peer.clone()).await?;
        Ok(peer)
    }

    pub async fn clear_custom_base_node(&mut self) -> Result<(), UiError> {
        {
            let mut inner = self.inner.write().await;
            inner.clear_custom_base_node_peer().await?;
        }
        self.update_cache().await;
        Ok(())
    }

    pub fn get_required_confirmations(&self) -> u64 {
        // TODO: this is not guaranteed to be correct
        self.wallet_config.num_required_confirmations
    }

    pub fn toggle_abandoned_coinbase_filter(&mut self) {
        self.completed_tx_filter.toggle(TransactionFilter::ABANDONED_COINBASES);
    }

    pub fn get_notifications(&self) -> &[(DateTime<Local>, String)] {
        &self.cached_data.notifications
    }

    pub fn unread_notifications_count(&self) -> u32 {
        self.cached_data.new_notification_count
    }

    pub async fn mark_notifications_as_read(&mut self) {
        // Do not update if not necessary
        if self.unread_notifications_count() > 0 {
            {
                let mut inner = self.inner.write().await;
                inner.mark_notifications_as_read();
            }
            self.update_cache().await;
        }
    }

    pub async fn clear_notifications(&mut self) {
        let mut inner = self.inner.write().await;
        inner.clear_notifications();
    }

    pub fn get_default_fee_per_gram(&self) -> MicroTari {
        self.wallet_config.fee_per_gram.into()
    }

    pub async fn get_network(&self) -> Network {
        self.inner.read().await.get_network()
    }
}
pub struct AppStateInner {
    updated: bool,
    data: AppStateData,
    wallet: WalletSqlite,
}

impl AppStateInner {
    pub fn new(
        wallet_identity: &WalletIdentity,
        wallet: WalletSqlite,
        base_node_selected: Peer,
        base_node_config: PeerConfig,
    ) -> Self {
        let data = AppStateData::new(wallet_identity, base_node_selected, base_node_config);

        AppStateInner {
            updated: false,
            data,
            wallet,
        }
    }

    pub fn get_network(&self) -> Network {
        self.wallet.network.as_network()
    }

    pub fn add_event(&mut self, event: EventListItem) {
        if self.data.all_events.len() > 30 {
            self.data.all_events.pop_back();
        }
        self.data.all_events.push_front(event);
        self.updated = true;
    }

    /// If there has been an update to the state since the last call to this function it will provide a cloned snapshot
    /// of the data for caching, if there has been no change then returns None
    fn get_updated_app_state(&mut self) -> Option<AppStateData> {
        if self.updated {
            self.updated = false;
            Some(self.data.clone())
        } else {
            None
        }
    }

    pub fn get_transaction_weight(&self) -> TransactionWeight {
        *self
            .wallet
            .network
            .create_consensus_constants()
            .last()
            .unwrap()
            .transaction_weight()
    }

    pub async fn refresh_full_transaction_state(&mut self) -> Result<(), UiError> {
        let mut pending_transactions: Vec<CompletedTransaction> = Vec::new();
        pending_transactions.extend(
            self.wallet
                .transaction_service
                .get_pending_inbound_transactions()
                .await?
                .values()
                .map(|t| CompletedTransaction::from(t.clone()))
                .collect::<Vec<CompletedTransaction>>(),
        );
        pending_transactions.extend(
            self.wallet
                .transaction_service
                .get_pending_outbound_transactions()
                .await?
                .values()
                .map(|t| CompletedTransaction::from(t.clone()))
                .collect::<Vec<CompletedTransaction>>(),
        );

        pending_transactions.sort_by(|a: &CompletedTransaction, b: &CompletedTransaction| {
            b.timestamp.partial_cmp(&a.timestamp).unwrap()
        });
        self.data.pending_txs = pending_transactions
            .iter()
            .map(|tx| CompletedTransactionInfo::from_completed_transaction(tx.clone(), &self.get_transaction_weight()))
            .collect();

        let mut completed_transactions: Vec<CompletedTransaction> = Vec::new();
        completed_transactions.extend(
            self.wallet
                .transaction_service
                .get_completed_transactions()
                .await?
                .values()
                .cloned()
                .collect::<Vec<CompletedTransaction>>(),
        );

        completed_transactions.extend(
            self.wallet
                .transaction_service
                .get_cancelled_completed_transactions()
                .await?
                .values()
                .cloned()
                .collect::<Vec<CompletedTransaction>>(),
        );

        completed_transactions.sort_by(|a, b| {
            b.timestamp
                .partial_cmp(&a.timestamp)
                .expect("Should be able to compare timestamps")
        });

        self.data.completed_txs = completed_transactions
            .iter()
            .map(|tx| CompletedTransactionInfo::from_completed_transaction(tx.clone(), &self.get_transaction_weight()))
            .collect();
        self.updated = true;
        Ok(())
    }

    pub async fn refresh_single_confirmation_state(&mut self, tx_id: TxId, confirmations: u64) -> Result<(), UiError> {
        let stat = self.data.confirmations.entry(tx_id).or_insert(confirmations);
        *stat = confirmations;
        Ok(())
    }

    pub async fn cleanup_single_confirmation_state(&mut self, tx_id: TxId) -> Result<(), UiError> {
        self.data.confirmations.remove_entry(&tx_id);
        Ok(())
    }

    pub async fn refresh_single_transaction_state(&mut self, tx_id: TxId) -> Result<(), UiError> {
        let found = self.wallet.transaction_service.get_any_transaction(tx_id).await?;

        match found {
            None => {
                // If it's not in the backend then remove it from AppState
                let _completed_transaction: Option<CompletedTransaction> = self
                    .data
                    .pending_txs
                    .iter()
                    .position(|i| i.tx_id == tx_id)
                    .and_then(|index| {
                        let _completed_transaction_info = self.data.pending_txs.remove(index);
                        None
                    });
                let _completed_transaction: Option<CompletedTransaction> = self
                    .data
                    .completed_txs
                    .iter()
                    .position(|i| i.tx_id == tx_id)
                    .and_then(|index| {
                        let _completed_transaction_info = self.data.pending_txs.remove(index);
                        None
                    });
            },
            Some(tx) => {
                let tx =
                    CompletedTransactionInfo::from_completed_transaction(tx.into(), &self.get_transaction_weight());
                if let Some(index) = self.data.pending_txs.iter().position(|i| i.tx_id == tx_id) {
                    if tx.status == TransactionStatus::Pending && tx.cancelled.is_none() {
                        self.data.pending_txs[index] = tx;
                        self.updated = true;
                        return Ok(());
                    } else {
                        let _completed_transaction_info = self.data.pending_txs.remove(index);
                    }
                } else if tx.status == TransactionStatus::Pending && tx.cancelled.is_none() {
                    self.data.pending_txs.push(tx);
                    self.data.pending_txs.sort_by(|a, b| {
                        b.timestamp
                            .partial_cmp(&a.timestamp)
                            .expect("Should be able to compare timestamps")
                    });
                    self.updated = true;
                    return Ok(());
                } else {
                }

                if let Some(index) = self.data.completed_txs.iter().position(|i| i.tx_id == tx_id) {
                    self.data.completed_txs[index] = tx;
                } else {
                    self.data.completed_txs.push(tx);
                }
                self.data.completed_txs.sort_by(|a, b| {
                    b.timestamp
                        .partial_cmp(&a.timestamp)
                        .expect("Should be able to compare timestamps")
                });
            },
        }
        self.updated = true;
        Ok(())
    }

    pub async fn refresh_contacts_state(&mut self) -> Result<(), UiError> {
        let db_contacts = self.wallet.contacts_service.get_contacts().await?;
        let mut ui_contacts: Vec<UiContact> = vec![];
        for contact in db_contacts {
            // A contact's online status is a function of current time and can therefore not be stored in a database
            let online_status = self
                .wallet
                .contacts_service
                .get_contact_online_status(contact.clone())
                .await?;
            ui_contacts.push(UiContact::from(contact.clone()).with_online_status(format!("{}", online_status)));
        }

        ui_contacts.sort_by(|a, b| {
            a.alias
                .partial_cmp(&b.alias)
                .expect("Should be able to compare contact aliases")
        });

        self.data.contacts = ui_contacts;
        self.updated = true;
        Ok(())
    }

    pub async fn refresh_burnt_proofs_state(&mut self) -> Result<(), UiError> {
        // let db_burnt_proofs = self.wallet.db.get_burnt_proofs()?;
        let db_burnt_proofs = self.wallet.db.fetch_burnt_proofs()?;
        let mut ui_proofs: Vec<UiBurntProof> = vec![];

        for proof in db_burnt_proofs {
            ui_proofs.push(UiBurntProof {
                id: proof.0,
                reciprocal_claim_public_key: proof.1,
                payload: proof.2,
                burned_at: proof.3,
            });
        }

        ui_proofs.sort_by(|a, b| a.burned_at.cmp(&b.burned_at));

        self.data.burnt_proofs = ui_proofs;
        self.updated = true;
        Ok(())
    }

    pub async fn refresh_connected_peers_state(&mut self) -> Result<(), UiError> {
        let connections = self.wallet.comms.connectivity().get_active_connections().await?;
        let peer_manager = self.wallet.comms.peer_manager();
        let mut peers = Vec::with_capacity(connections.len());
        for c in &connections {
            if let Ok(Some(p)) = peer_manager.find_by_node_id(c.peer_node_id()).await {
                peers.push(p);
            }
        }
        self.data.connected_peers = peers;
        self.updated = true;
        Ok(())
    }

    pub fn has_time_locked_balance(&self) -> bool {
        if let Some(time_locked_balance) = self.data.balance.time_locked_balance {
            if time_locked_balance > MicroTari::from(0) {
                return true;
            }
        }
        false
    }

    pub async fn refresh_balance(&mut self, balance: Balance) -> Result<(), UiError> {
        self.data.balance = balance;
        self.updated = true;

        Ok(())
    }

    pub async fn refresh_base_node_state(&mut self, state: BaseNodeState) -> Result<(), UiError> {
        self.data.base_node_state = state;
        self.updated = true;

        Ok(())
    }

    pub async fn refresh_base_node_peer(&mut self, peer: Peer) -> Result<(), UiError> {
        self.data.base_node_selected = peer;
        self.updated = true;

        Ok(())
    }

    pub fn get_shutdown_signal(&self) -> ShutdownSignal {
        self.wallet.comms.shutdown_signal()
    }

    pub fn get_transaction_service_event_stream(&self) -> TransactionEventReceiver {
        self.wallet.transaction_service.get_event_stream()
    }

    pub fn get_contacts_liveness_event_stream(&self) -> broadcast::Receiver<Arc<ContactsLivenessEvent>> {
        self.wallet.contacts_service.get_contacts_liveness_event_stream()
    }

    pub fn get_output_manager_service_event_stream(&self) -> OutputManagerEventReceiver {
        self.wallet.output_manager_service.get_event_stream()
    }

    pub fn get_connectivity_event_stream(&self) -> ConnectivityEventRx {
        self.wallet.comms.connectivity().get_event_subscription()
    }

    pub fn get_wallet_connectivity(&self) -> WalletConnectivityHandle {
        self.wallet.wallet_connectivity.clone()
    }

    pub fn get_base_node_event_stream(&self) -> BaseNodeEventReceiver {
        self.wallet.base_node_service.get_event_stream()
    }

    pub async fn set_base_node_peer(&mut self, peer: Peer) -> Result<(), UiError> {
        self.wallet
            .set_base_node_peer(
                peer.public_key.clone(),
                peer.addresses.best().ok_or(UiError::NoAddress)?.address().clone(),
            )
            .await?;

        self.spawn_restart_transaction_protocols_task();
        self.spawn_transaction_revalidation_task();

        self.data.base_node_previous = self.data.base_node_selected.clone();
        self.data.base_node_selected = peer.clone();
        self.updated = true;

        info!(
            target: LOG_TARGET,
            "Setting new base node peer for wallet: {}::{}",
            peer.public_key,
            peer.addresses.best().ok_or(UiError::NoAddress)?.to_string(),
        );

        Ok(())
    }

    pub async fn set_custom_base_node_peer(&mut self, peer: Peer) -> Result<(), UiError> {
        self.wallet
            .set_base_node_peer(
                peer.public_key.clone(),
                peer.addresses.best().ok_or(UiError::NoAddress)?.address().clone(),
            )
            .await?;

        self.spawn_restart_transaction_protocols_task();
        self.spawn_transaction_revalidation_task();

        self.data.base_node_previous = self.data.base_node_selected.clone();
        self.data.base_node_selected = peer.clone();
        self.data.base_node_peer_custom = Some(peer.clone());
        self.data
            .base_node_list
            .insert(0, ("Custom Base Node".to_string(), peer.clone()));
        self.updated = true;

        // persist the custom node in wallet db
        self.wallet
            .db
            .set_client_key_value(CUSTOM_BASE_NODE_PUBLIC_KEY_KEY.to_string(), peer.public_key.to_string())?;
        self.wallet.db.set_client_key_value(
            CUSTOM_BASE_NODE_ADDRESS_KEY.to_string(),
            peer.addresses.best().ok_or(UiError::NoAddress)?.to_string(),
        )?;
        info!(
            target: LOG_TARGET,
            "Setting custom base node peer for wallet: {}::{}",
            peer.public_key,
            peer.addresses.best().ok_or(UiError::NoAddress)?.to_string(),
        );

        Ok(())
    }

    pub async fn clear_custom_base_node_peer(&mut self) -> Result<(), UiError> {
        let previous = self.data.base_node_previous.clone();
        self.wallet
            .set_base_node_peer(
                previous.public_key.clone(),
                previous.addresses.best().ok_or(UiError::NoAddress)?.address().clone(),
            )
            .await?;

        self.spawn_restart_transaction_protocols_task();
        self.spawn_transaction_revalidation_task();

        self.data.base_node_peer_custom = None;
        self.data.base_node_selected = previous;
        self.data.base_node_list.remove(0);
        self.updated = true;

        // clear from wallet db
        self.wallet
            .db
            .clear_client_value(CUSTOM_BASE_NODE_PUBLIC_KEY_KEY.to_string())?;
        self.wallet
            .db
            .clear_client_value(CUSTOM_BASE_NODE_ADDRESS_KEY.to_string())?;
        Ok(())
    }

    pub fn spawn_transaction_revalidation_task(&mut self) {
        let mut txn_service = self.wallet.transaction_service.clone();
        let mut output_manager_service = self.wallet.output_manager_service.clone();

        task::spawn(async move {
            if let Err(e) = txn_service.validate_transactions().await {
                error!(target: LOG_TARGET, "Problem validating transactions: {}", e);
            }

            if let Err(e) = output_manager_service.validate_txos().await {
                error!(target: LOG_TARGET, "Problem validating UTXOs: {}", e);
            }
        });
    }

    pub fn spawn_restart_transaction_protocols_task(&mut self) {
        let mut txn_service = self.wallet.transaction_service.clone();

        task::spawn(async move {
            if let Err(e) = txn_service.restart_transaction_protocols().await {
                error!(target: LOG_TARGET, "Problem restarting transaction protocols: {}", e);
            }
        });
    }

    pub fn add_notification(&mut self, notification: String) {
        self.data.notifications.push((Local::now(), notification));
        self.data.new_notification_count += 1;

        const MAX_NOTIFICATIONS: usize = 100;
        if self.data.notifications.len() > MAX_NOTIFICATIONS {
            let _notification = self.data.notifications.remove(0);
        }

        self.updated = true;
    }

    pub fn mark_notifications_as_read(&mut self) {
        self.data.new_notification_count = 0;
        self.updated = true;
    }

    pub fn clear_notifications(&mut self) {
        self.data.notifications.clear();
        self.data.new_notification_count = 0;
        self.updated = true;
    }

    // pub fn get_software_updater(&self) -> Option<SoftwareUpdaterHandle> {
    //     self.wallet.get_software_updater()
    // }
}

#[derive(Clone)]
pub struct CompletedTransactionInfo {
    pub tx_id: TxId,
    pub source_address: TariAddress,
    pub destination_address: TariAddress,
    pub amount: MicroTari,
    pub fee: MicroTari,
    pub excess_signature: String,
    pub maturity: u64,
    pub status: TransactionStatus,
    pub message: String,
    pub timestamp: NaiveDateTime,
    pub mined_timestamp: Option<NaiveDateTime>,
    pub cancelled: Option<TxCancellationReason>,
    pub direction: TransactionDirection,
    pub mined_height: Option<u64>,
    pub is_coinbase: bool,
    pub weight: u64,
    pub inputs_count: usize,
    pub outputs_count: usize,
}

impl CompletedTransactionInfo {
    pub fn from_completed_transaction(tx: CompletedTransaction, transaction_weighting: &TransactionWeight) -> Self {
        let excess_signature = tx
            .transaction
            .first_kernel_excess_sig()
            .map(|s| s.get_signature().to_hex())
            .unwrap_or_default();
        let is_coinbase = tx.is_coinbase();
        let weight = tx.transaction.calculate_weight(transaction_weighting);
        let inputs_count = tx.transaction.body.inputs().len();
        let outputs_count = tx.transaction.body.outputs().len();

        Self {
            tx_id: tx.tx_id,
            source_address: tx.source_address.clone(),
            destination_address: tx.destination_address.clone(),
            amount: tx.amount,
            fee: tx.fee,
            excess_signature,
            maturity: tx
                .transaction
                .body
                .outputs()
                .first()
                .map(|o| o.features.maturity)
                .unwrap_or(0),
            status: tx.status,
            message: tx.message,
            timestamp: tx.timestamp,
            mined_timestamp: tx.mined_timestamp,
            cancelled: tx.cancelled,
            direction: tx.direction,
            mined_height: tx.mined_height,
            is_coinbase,
            weight,
            inputs_count,
            outputs_count,
        }
    }
}

#[derive(Clone)]
struct AppStateData {
    pending_txs: Vec<CompletedTransactionInfo>,
    completed_txs: Vec<CompletedTransactionInfo>,
    confirmations: HashMap<TxId, u64>,
    my_identity: MyIdentity,
    contacts: Vec<UiContact>,
    burnt_proofs: Vec<UiBurntProof>,
    connected_peers: Vec<Peer>,
    balance: Balance,
    base_node_state: BaseNodeState,
    base_node_selected: Peer,
    base_node_previous: Peer,
    base_node_list: Vec<(String, Peer)>,
    base_node_peer_custom: Option<Peer>,
    all_events: VecDeque<EventListItem>,
    notifications: Vec<(DateTime<Local>, String)>,
    new_notification_count: u32,
}

#[derive(Clone)]
pub struct EventListItem {
    pub event_type: String,
    pub desc: String,
}

impl AppStateData {
    pub fn new(wallet_identity: &WalletIdentity, base_node_selected: Peer, base_node_config: PeerConfig) -> Self {
        let eid = wallet_identity.address.to_emoji_string();
        let qr_link = format!(
<<<<<<< HEAD
            "tari://{}/transactions/send?publicKey={}",
=======
            "tari://{}/transactions/send?tariAddress={}",
>>>>>>> 0e345c15
            wallet_identity.network,
            wallet_identity.address.to_hex()
        );
        let code = QrCode::new(qr_link).unwrap();
        let image = code
            .render::<unicode::Dense1x2>()
            .dark_color(unicode::Dense1x2::Dark)
            .light_color(unicode::Dense1x2::Light)
            .build()
            .lines()
            .skip(1)
            .fold("".to_string(), |acc, l| format!("{}{}\n", acc, l));

        let identity = MyIdentity {
            tari_address: wallet_identity.address.to_hex(),
            network_address: wallet_identity
                .node_identity
                .public_addresses()
                .iter()
                .map(|a| a.to_string())
                .collect::<Vec<_>>()
                .join(", "),
            emoji_id: eid,
            qr_code: image,
            node_id: wallet_identity.node_identity.node_id().to_string(),
        };
        let base_node_previous = base_node_selected.clone();

        // set up our base node list from config
        let mut base_node_list = base_node_config
            .base_node_peers
            .iter()
            .map(|peer| ("Service Peer".to_string(), peer.clone()))
            .collect::<Vec<(String, Peer)>>();

        // add peer seeds
        let peer_seeds = base_node_config
            .peer_seeds
            .iter()
            .map(|peer| ("Peer Seed".to_string(), peer.clone()))
            .collect::<Vec<(String, Peer)>>();

        base_node_list.extend(peer_seeds);

        // and prepend the custom base node if it exists
        if let Some(peer) = base_node_config.base_node_custom.clone() {
            base_node_list.insert(0, ("Custom Base Node".to_string(), peer));
        }

        AppStateData {
            pending_txs: Vec::new(),
            completed_txs: Vec::new(),
            confirmations: HashMap::new(),
            my_identity: identity,
            contacts: Vec::new(),
            burnt_proofs: vec![],
            connected_peers: Vec::new(),
            balance: Balance::zero(),
            base_node_state: BaseNodeState::default(),
            base_node_selected,
            base_node_previous,
            base_node_list,
            base_node_peer_custom: base_node_config.base_node_custom,
            all_events: VecDeque::new(),
            notifications: Vec::new(),
            new_notification_count: 0,
        }
    }
}

#[derive(Clone)]
pub struct MyIdentity {
    pub tari_address: String,
    pub network_address: String,
    pub emoji_id: String,
    pub qr_code: String,
    pub node_id: String,
}

#[derive(Clone, Debug)]
pub enum UiTransactionSendStatus {
    Initiated,
    Queued,
    SentDirect,
    TransactionComplete,
    DiscoveryInProgress,
    SentViaSaf,
    Error(String),
}

#[derive(Clone, Debug)]
pub enum UiTransactionBurnStatus {
    Initiated,
    TransactionComplete((u32, String, String)),
    Error(String),
}

bitflags! {
    pub struct TransactionFilter: u8 {
        const NONE = 0b0000_0000;
        const ABANDONED_COINBASES = 0b0000_0001;
    }
}

#[derive(Clone)]
struct AppStateConfig {
    pub cache_update_cooldown: Duration,
}

impl Default for AppStateConfig {
    fn default() -> Self {
        Self {
            cache_update_cooldown: Duration::from_millis(100),
        }
    }
}<|MERGE_RESOLUTION|>--- conflicted
+++ resolved
@@ -1200,11 +1200,7 @@
     pub fn new(wallet_identity: &WalletIdentity, base_node_selected: Peer, base_node_config: PeerConfig) -> Self {
         let eid = wallet_identity.address.to_emoji_string();
         let qr_link = format!(
-<<<<<<< HEAD
-            "tari://{}/transactions/send?publicKey={}",
-=======
             "tari://{}/transactions/send?tariAddress={}",
->>>>>>> 0e345c15
             wallet_identity.network,
             wallet_identity.address.to_hex()
         );
