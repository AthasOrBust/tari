// Copyright 2020. The Tari Project
//
// Redistribution and use in source and binary forms, with or without modification, are permitted provided that the
// following conditions are met:
//
// 1. Redistributions of source code must retain the above copyright notice, this list of conditions and the following
// disclaimer.
//
// 2. Redistributions in binary form must reproduce the above copyright notice, this list of conditions and the
// following disclaimer in the documentation and/or other materials provided with the distribution.
//
// 3. Neither the name of the copyright holder nor the names of its contributors may be used to endorse or promote
// products derived from this software without specific prior written permission.
//
// THIS SOFTWARE IS PROVIDED BY THE COPYRIGHT HOLDERS AND CONTRIBUTORS "AS IS" AND ANY EXPRESS OR IMPLIED WARRANTIES,
// INCLUDING, BUT NOT LIMITED TO, THE IMPLIED WARRANTIES OF MERCHANTABILITY AND FITNESS FOR A PARTICULAR PURPOSE ARE
// DISCLAIMED. IN NO EVENT SHALL THE COPYRIGHT HOLDER OR CONTRIBUTORS BE LIABLE FOR ANY DIRECT, INDIRECT, INCIDENTAL,
// SPECIAL, EXEMPLARY, OR CONSEQUENTIAL DAMAGES (INCLUDING, BUT NOT LIMITED TO, PROCUREMENT OF SUBSTITUTE GOODS OR
// SERVICES; LOSS OF USE, DATA, OR PROFITS; OR BUSINESS INTERRUPTION) HOWEVER CAUSED AND ON ANY THEORY OF LIABILITY,
// WHETHER IN CONTRACT, STRICT LIABILITY, OR TORT (INCLUDING NEGLIGENCE OR OTHERWISE) ARISING IN ANY WAY OUT OF THE
// USE OF THIS SOFTWARE, EVEN IF ADVISED OF THE POSSIBILITY OF SUCH DAMAGE.

use std::{
    collections::HashMap,
    sync::Arc,
    time::{Duration, Instant},
};

use bitflags::bitflags;
use chrono::{DateTime, Local, NaiveDateTime};
use log::*;
use qrcode::{render::unicode, QrCode};
use tari_crypto::{ristretto::RistrettoPublicKey, tari_utilities::hex::Hex};
use tari_p2p::auto_update::SoftwareUpdaterHandle;
use tokio::{
    sync::{watch, RwLock},
    task,
};

use tari_common::{configuration::Network, GlobalConfig};
use tari_common_types::{emoji::EmojiId, types::PublicKey};
use tari_comms::{
    connectivity::ConnectivityEventRx,
    multiaddr::Multiaddr,
    peer_manager::{NodeId, Peer, PeerFeatures, PeerFlags},
    types::CommsPublicKey,
    NodeIdentity,
};
use tari_core::transactions::tari_amount::{uT, MicroTari};
use tari_shutdown::ShutdownSignal;
use tari_wallet::{
    base_node_service::{handle::BaseNodeEventReceiver, service::BaseNodeState},
    connectivity_service::WalletConnectivityHandle,
    contacts_service::storage::database::Contact,
<<<<<<< HEAD
    output_manager_service::{handle::OutputManagerEventReceiver, service::Balance, TxoValidationType},
=======
    output_manager_service::{handle::OutputManagerEventReceiver, service::Balance, TxId},
>>>>>>> 43b20334
    transaction_service::{
        handle::TransactionEventReceiver,
        storage::models::{CompletedTransaction, TransactionStatus},
    },
    WalletSqlite,
};

use crate::{
    notifier::Notifier,
    ui::{
        state::{
            debouncer::BalanceEnquiryDebouncer,
            tasks::{send_one_sided_transaction_task, send_transaction_task},
            wallet_event_monitor::WalletEventMonitor,
        },
        UiContact,
        UiError,
    },
    utils::db::{CUSTOM_BASE_NODE_ADDRESS_KEY, CUSTOM_BASE_NODE_PUBLIC_KEY_KEY},
    wallet_modes::PeerConfig,
};
use std::collections::VecDeque;
use tari_core::transactions::transaction_protocol::TxId;
use tari_wallet::{
    assets::Asset,
    output_manager_service::handle::OutputManagerHandle,
    tokens::Token,
    transaction_service::storage::models::TransactionDirection,
};

const LOG_TARGET: &str = "wallet::console_wallet::app_state";

#[derive(Clone)]
pub struct AppState {
    inner: Arc<RwLock<AppStateInner>>,
    cached_data: AppStateData,
    cache_update_cooldown: Option<Instant>,
    completed_tx_filter: TransactionFilter,
    node_config: GlobalConfig,
    config: AppStateConfig,
    wallet_connectivity: WalletConnectivityHandle,
    output_manager_service: OutputManagerHandle,
    balance_enquiry_debouncer: BalanceEnquiryDebouncer,
}

impl AppState {
    pub fn new(
        node_identity: &NodeIdentity,
        network: Network,
        wallet: WalletSqlite,
        base_node_selected: Peer,
        base_node_config: PeerConfig,
        node_config: GlobalConfig,
    ) -> Self {
        let wallet_connectivity = wallet.wallet_connectivity.clone();
        let output_manager_service = wallet.output_manager_service.clone();
        let inner = AppStateInner::new(node_identity, network, wallet, base_node_selected, base_node_config);
        let cached_data = inner.data.clone();

        let inner = Arc::new(RwLock::new(inner));
        Self {
            inner: inner.clone(),
            cached_data,
            cache_update_cooldown: None,
            completed_tx_filter: TransactionFilter::ABANDONED_COINBASES,
            node_config: node_config.clone(),
            config: AppStateConfig::default(),
            wallet_connectivity,
            output_manager_service: output_manager_service.clone(),
            balance_enquiry_debouncer: BalanceEnquiryDebouncer::new(
                inner,
                Duration::from_secs(node_config.wallet_balance_enquiry_cooldown_period),
                output_manager_service,
            ),
        }
    }

    pub async fn start_event_monitor(&self, notifier: Notifier) {
        let balance_enquiry_debounce_tx = self.balance_enquiry_debouncer.clone().get_sender();
        let event_monitor = WalletEventMonitor::new(self.inner.clone(), balance_enquiry_debounce_tx);
        tokio::spawn(event_monitor.run(notifier));
    }

    pub fn get_all_events(&self) -> VecDeque<EventListItem> {
        self.cached_data.all_events.to_owned()
    }

    pub async fn start_balance_enquiry_debouncer(&self) -> Result<(), UiError> {
        tokio::spawn(self.balance_enquiry_debouncer.clone().run());
        let _ = self
            .balance_enquiry_debouncer
            .clone()
            .get_sender()
            .send(())
            .map_err(|e| UiError::SendError(e.to_string()));
        Ok(())
    }

    pub async fn refresh_transaction_state(&mut self) -> Result<(), UiError> {
        let mut inner = self.inner.write().await;
        inner.refresh_full_transaction_state().await?;
        drop(inner);
        self.update_cache().await;
        Ok(())
    }

    pub async fn refresh_contacts_state(&mut self) -> Result<(), UiError> {
        let mut inner = self.inner.write().await;
        inner.refresh_contacts_state().await?;
        drop(inner);
        self.update_cache().await;
        Ok(())
    }

    pub async fn refresh_connected_peers_state(&mut self) -> Result<(), UiError> {
        let mut inner = self.inner.write().await;
        inner.refresh_connected_peers_state().await?;
        drop(inner);
        self.update_cache().await;
        Ok(())
    }

    pub async fn refresh_assets_state(&mut self) -> Result<(), UiError> {
        let mut inner = self.inner.write().await;
        inner.refresh_assets_state().await?;
        if let Some(data) = inner.get_updated_app_state() {
            self.cached_data = data;
        }
        Ok(())
    }

    pub async fn refresh_tokens_state(&mut self) -> Result<(), UiError> {
        let mut inner = self.inner.write().await;
        inner.refresh_tokens_state().await?;
        if let Some(data) = inner.get_updated_app_state() {
            self.cached_data = data;
        }
        Ok(())
    }

    pub async fn update_cache(&mut self) {
        let update = match self.cache_update_cooldown {
            Some(last_update) => last_update.elapsed() > self.config.cache_update_cooldown,
            None => true,
        };

        if update {
            let mut inner = self.inner.write().await;
            let updated_state = inner.get_updated_app_state();
            if let Some(data) = updated_state {
                self.cached_data = data;
                self.cache_update_cooldown = Some(Instant::now());
            }
        }
    }

    pub async fn upsert_contact(&mut self, alias: String, public_key_or_emoji_id: String) -> Result<(), UiError> {
        let mut inner = self.inner.write().await;

        let public_key = match CommsPublicKey::from_hex(public_key_or_emoji_id.as_str()) {
            Ok(pk) => pk,
            Err(_) => {
                EmojiId::str_to_pubkey(public_key_or_emoji_id.as_str()).map_err(|_| UiError::PublicKeyParseError)?
            },
        };

        let contact = Contact { alias, public_key };
        inner.wallet.contacts_service.upsert_contact(contact).await?;

        inner.refresh_contacts_state().await?;
        drop(inner);
        self.update_cache().await;
        Ok(())
    }

    // Return alias or pub key if the contact is not in the list.
    pub fn get_alias(&self, pub_key: &RistrettoPublicKey) -> String {
        let pub_key_hex = format!("{}", pub_key);
        // TODO: We can uncomment this to indicated unknown origin, otherwise there is our pub key.
        // if self.get_identity().public_key == pub_key_hex {
        //     return "Unknown".to_string();
        // }
        match self
            .cached_data
            .contacts
            .iter()
            .find(|&contact| contact.public_key.eq(&pub_key_hex))
        {
            Some(contact) => contact.alias.clone(),
            None => pub_key_hex,
        }
    }

    pub async fn delete_contact(&mut self, public_key: String) -> Result<(), UiError> {
        let mut inner = self.inner.write().await;
        let public_key = match CommsPublicKey::from_hex(public_key.as_str()) {
            Ok(pk) => pk,
            Err(_) => EmojiId::str_to_pubkey(public_key.as_str()).map_err(|_| UiError::PublicKeyParseError)?,
        };

        inner.wallet.contacts_service.remove_contact(public_key).await?;

        inner.refresh_contacts_state().await?;
        drop(inner);
        self.update_cache().await;
        Ok(())
    }

    pub async fn send_transaction(
        &mut self,
        public_key: String,
        amount: u64,
        unique_id: Option<Vec<u8>>,
        fee_per_gram: u64,
        message: String,
        result_tx: watch::Sender<UiTransactionSendStatus>,
    ) -> Result<(), UiError> {
        let inner = self.inner.write().await;
        let public_key = match CommsPublicKey::from_hex(public_key.as_str()) {
            Ok(pk) => pk,
            Err(_) => EmojiId::str_to_pubkey(public_key.as_str()).map_err(|_| UiError::PublicKeyParseError)?,
        };

        let fee_per_gram = fee_per_gram * uT;
        let tx_service_handle = inner.wallet.transaction_service.clone();
        tokio::spawn(send_transaction_task(
            public_key,
            MicroTari::from(amount),
            unique_id,
            message,
            fee_per_gram,
            tx_service_handle,
            result_tx,
        ));

        Ok(())
    }

    pub async fn send_one_sided_transaction(
        &mut self,
        public_key: String,
        amount: u64,
        unique_id: Option<Vec<u8>>,
        fee_per_gram: u64,
        message: String,
        result_tx: watch::Sender<UiTransactionSendStatus>,
    ) -> Result<(), UiError> {
        let inner = self.inner.write().await;
        let public_key = match CommsPublicKey::from_hex(public_key.as_str()) {
            Ok(pk) => pk,
            Err(_) => EmojiId::str_to_pubkey(public_key.as_str()).map_err(|_| UiError::PublicKeyParseError)?,
        };

        let fee_per_gram = fee_per_gram * uT;
        let tx_service_handle = inner.wallet.transaction_service.clone();
        tokio::spawn(send_one_sided_transaction_task(
            public_key,
            MicroTari::from(amount),
            unique_id,
            message,
            fee_per_gram,
            tx_service_handle,
            result_tx,
        ));

        Ok(())
    }

    pub async fn cancel_transaction(&mut self, tx_id: TxId) -> Result<(), UiError> {
        let inner = self.inner.write().await;
        let mut tx_service_handle = inner.wallet.transaction_service.clone();
        tx_service_handle.cancel_transaction(tx_id).await?;
        Ok(())
    }

    pub async fn rebroadcast_all(&mut self) -> Result<(), UiError> {
        let inner = self.inner.write().await;
        let mut tx_service = inner.wallet.transaction_service.clone();
        tx_service.restart_broadcast_protocols().await?;
        Ok(())
    }

    pub fn get_identity(&self) -> &MyIdentity {
        &self.cached_data.my_identity
    }

    pub fn get_owned_assets(&self) -> &[Asset] {
        self.cached_data.owned_assets.as_slice()
    }

    pub fn get_owned_tokens(&self) -> &[Token] {
        self.cached_data.owned_tokens.as_slice()
    }

    pub fn get_contacts(&self) -> &[UiContact] {
        self.cached_data.contacts.as_slice()
    }

    pub fn get_contact(&self, index: usize) -> Option<&UiContact> {
        if index < self.cached_data.contacts.len() {
            Some(&self.cached_data.contacts[index])
        } else {
            None
        }
    }

    pub fn get_contacts_slice(&self, start: usize, end: usize) -> &[UiContact] {
        if self.cached_data.contacts.is_empty() || start > end || end > self.cached_data.contacts.len() {
            return &[];
        }

        &self.cached_data.contacts[start..end]
    }

    pub fn get_pending_txs(&self) -> &Vec<CompletedTransactionInfo> {
        &self.cached_data.pending_txs
    }

    pub fn get_pending_txs_slice(&self, start: usize, end: usize) -> &[CompletedTransactionInfo] {
        if self.cached_data.pending_txs.is_empty() || start > end || end > self.cached_data.pending_txs.len() {
            return &[];
        }

        &self.cached_data.pending_txs[start..end]
    }

    pub fn get_pending_tx(&self, index: usize) -> Option<&CompletedTransactionInfo> {
        if index < self.cached_data.pending_txs.len() {
            Some(&self.cached_data.pending_txs[index])
        } else {
            None
        }
    }

    pub fn get_completed_txs(&self) -> Vec<&CompletedTransactionInfo> {
        if self
            .completed_tx_filter
            .contains(TransactionFilter::ABANDONED_COINBASES)
        {
            self.cached_data
                .completed_txs
                .iter()
                .filter(|tx| !((tx.cancelled || !tx.valid) && tx.status == TransactionStatus::Coinbase))
                .collect()
        } else {
            self.cached_data.completed_txs.iter().collect()
        }
    }

    pub fn get_confirmations(&self, tx_id: &TxId) -> Option<&u64> {
        (&self.cached_data.confirmations).get(tx_id)
    }

    pub fn get_completed_tx(&self, index: usize) -> Option<&CompletedTransactionInfo> {
        let filtered_completed_txs = self.get_completed_txs();
        if index < filtered_completed_txs.len() {
            Some(filtered_completed_txs[index])
        } else {
            None
        }
    }

    pub fn get_connected_peers(&self) -> &Vec<Peer> {
        &self.cached_data.connected_peers
    }

    pub fn get_balance(&self) -> &Balance {
        &self.cached_data.balance
    }

    pub fn get_base_node_state(&self) -> &BaseNodeState {
        &self.cached_data.base_node_state
    }

    pub fn get_wallet_connectivity(&self) -> WalletConnectivityHandle {
        self.wallet_connectivity.clone()
    }

    pub fn get_selected_base_node(&self) -> &Peer {
        &self.cached_data.base_node_selected
    }

    pub fn get_previous_base_node(&self) -> &Peer {
        &self.cached_data.base_node_previous
    }

    pub fn get_custom_base_node(&self) -> &Option<Peer> {
        &self.cached_data.base_node_peer_custom
    }

    pub fn get_base_node_list(&self) -> &Vec<(String, Peer)> {
        &self.cached_data.base_node_list
    }

    pub async fn set_base_node_peer(&mut self, peer: Peer) -> Result<(), UiError> {
        let mut inner = self.inner.write().await;
        inner.set_base_node_peer(peer).await?;
        Ok(())
    }

    pub async fn set_custom_base_node(&mut self, public_key: String, address: String) -> Result<Peer, UiError> {
        let pub_key = PublicKey::from_hex(public_key.as_str())?;
        let addr = address.parse::<Multiaddr>().map_err(|_| UiError::AddressParseError)?;
        let node_id = NodeId::from_key(&pub_key);
        let peer = Peer::new(
            pub_key,
            node_id,
            addr.into(),
            PeerFlags::default(),
            PeerFeatures::COMMUNICATION_NODE,
            Default::default(),
            Default::default(),
        );

        let mut inner = self.inner.write().await;
        inner.set_custom_base_node_peer(peer.clone()).await?;
        Ok(peer)
    }

    pub async fn clear_custom_base_node(&mut self) -> Result<(), UiError> {
        {
            let mut inner = self.inner.write().await;
            inner.clear_custom_base_node_peer().await?;
        }
        self.update_cache().await;
        Ok(())
    }

    pub fn get_required_confirmations(&self) -> u64 {
        (&self.node_config.transaction_num_confirmations_required).to_owned()
    }

    pub fn toggle_abandoned_coinbase_filter(&mut self) {
        self.completed_tx_filter.toggle(TransactionFilter::ABANDONED_COINBASES);
    }

    pub fn get_notifications(&self) -> &Vec<(DateTime<Local>, String)> {
        &self.cached_data.notifications
    }

    pub fn unread_notifications_count(&self) -> u32 {
        self.cached_data.new_notification_count
    }

    pub async fn mark_notifications_as_read(&mut self) {
        // Do not update if not necessary
        if self.unread_notifications_count() > 0 {
            {
                let mut inner = self.inner.write().await;
                inner.mark_notifications_as_read();
            }
            self.update_cache().await;
        }
    }
}
pub struct AppStateInner {
    updated: bool,
    data: AppStateData,
    wallet: WalletSqlite,
}

impl AppStateInner {
    pub fn new(
        node_identity: &NodeIdentity,
        network: Network,
        wallet: WalletSqlite,
        base_node_selected: Peer,
        base_node_config: PeerConfig,
    ) -> Self {
        let data = AppStateData::new(node_identity, network, base_node_selected, base_node_config);

        AppStateInner {
            updated: false,
            data,
            wallet,
        }
    }

    pub fn add_event(&mut self, event: EventListItem) {
        if self.data.all_events.len() > 30 {
            self.data.all_events.pop_back();
        }
        self.data.all_events.push_front(event);
        self.updated = true;
    }

    /// If there has been an update to the state since the last call to this function it will provide a cloned snapshot
    /// of the data for caching, if there has been no change then returns None
    fn get_updated_app_state(&mut self) -> Option<AppStateData> {
        if self.updated {
            self.updated = false;
            Some(self.data.clone())
        } else {
            None
        }
    }

    pub async fn refresh_full_transaction_state(&mut self) -> Result<(), UiError> {
        let mut pending_transactions: Vec<CompletedTransaction> = Vec::new();
        pending_transactions.extend(
            self.wallet
                .transaction_service
                .get_pending_inbound_transactions()
                .await?
                .values()
                .map(|t| CompletedTransaction::from(t.clone()))
                .collect::<Vec<CompletedTransaction>>(),
        );
        pending_transactions.extend(
            self.wallet
                .transaction_service
                .get_pending_outbound_transactions()
                .await?
                .values()
                .map(|t| CompletedTransaction::from(t.clone()))
                .collect::<Vec<CompletedTransaction>>(),
        );

        pending_transactions.sort_by(|a: &CompletedTransaction, b: &CompletedTransaction| {
            b.timestamp.partial_cmp(&a.timestamp).unwrap()
        });
        self.data.pending_txs = pending_transactions
            .iter()
            .map(|tx| CompletedTransactionInfo::from(tx.clone()))
            .collect();

        let mut completed_transactions: Vec<CompletedTransaction> = Vec::new();
        completed_transactions.extend(
            self.wallet
                .transaction_service
                .get_completed_transactions()
                .await?
                .values()
                .cloned()
                .collect::<Vec<CompletedTransaction>>(),
        );

        completed_transactions.extend(
            self.wallet
                .transaction_service
                .get_cancelled_completed_transactions()
                .await?
                .values()
                .cloned()
                .collect::<Vec<CompletedTransaction>>(),
        );

        completed_transactions.sort_by(|a, b| {
            b.timestamp
                .partial_cmp(&a.timestamp)
                .expect("Should be able to compare timestamps")
        });

        self.data.completed_txs = completed_transactions
            .iter()
            .map(|tx| CompletedTransactionInfo::from(tx.clone()))
            .collect();
        self.updated = true;
        Ok(())
    }

    pub async fn refresh_single_confirmation_state(&mut self, tx_id: TxId, confirmations: u64) -> Result<(), UiError> {
        let stat = self.data.confirmations.entry(tx_id).or_insert(confirmations);
        *stat = confirmations;
        Ok(())
    }

    pub async fn cleanup_single_confirmation_state(&mut self, tx_id: TxId) -> Result<(), UiError> {
        self.data.confirmations.remove_entry(&tx_id);
        Ok(())
    }

    pub async fn refresh_single_transaction_state(&mut self, tx_id: TxId) -> Result<(), UiError> {
        let found = self.wallet.transaction_service.get_any_transaction(tx_id).await?;

        match found {
            None => {
                // If it's not in the backend then remove it from AppState
                let _: Option<CompletedTransaction> = self
                    .data
                    .pending_txs
                    .iter()
                    .position(|i| i.tx_id == tx_id)
                    .and_then(|index| {
                        let _ = self.data.pending_txs.remove(index);
                        None
                    });
                let _: Option<CompletedTransaction> = self
                    .data
                    .completed_txs
                    .iter()
                    .position(|i| i.tx_id == tx_id)
                    .and_then(|index| {
                        let _ = self.data.pending_txs.remove(index);
                        None
                    });
            },
            Some(tx) => {
                let tx = CompletedTransactionInfo::from(CompletedTransaction::from(tx));
                if let Some(index) = self.data.pending_txs.iter().position(|i| i.tx_id == tx_id) {
                    if tx.status == TransactionStatus::Pending && !tx.cancelled {
                        self.data.pending_txs[index] = tx;
                        self.updated = true;
                        return Ok(());
                    } else {
                        let _ = self.data.pending_txs.remove(index);
                    }
                } else if tx.status == TransactionStatus::Pending && !tx.cancelled {
                    self.data.pending_txs.push(tx);
                    self.data.pending_txs.sort_by(|a, b| {
                        b.timestamp
                            .partial_cmp(&a.timestamp)
                            .expect("Should be able to compare timestamps")
                    });
                    self.updated = true;
                    return Ok(());
                }

                if let Some(index) = self.data.completed_txs.iter().position(|i| i.tx_id == tx_id) {
                    self.data.completed_txs[index] = tx;
                } else {
                    self.data.completed_txs.push(tx);
                }
                self.data.completed_txs.sort_by(|a, b| {
                    b.timestamp
                        .partial_cmp(&a.timestamp)
                        .expect("Should be able to compare timestamps")
                });
            },
        }
        self.refresh_assets_state().await?;
        self.refresh_tokens_state().await?;
        self.updated = true;
        Ok(())
    }

    pub async fn refresh_contacts_state(&mut self) -> Result<(), UiError> {
        let mut contacts: Vec<UiContact> = self
            .wallet
            .contacts_service
            .get_contacts()
            .await?
            .iter()
            .map(|c| UiContact::from(c.clone()))
            .collect();

        contacts.sort_by(|a, b| {
            a.alias
                .partial_cmp(&b.alias)
                .expect("Should be able to compare contact aliases")
        });

        self.data.contacts = contacts;
        self.updated = true;
        Ok(())
    }

    pub async fn refresh_connected_peers_state(&mut self) -> Result<(), UiError> {
        let connections = self.wallet.comms.connectivity().get_active_connections().await?;

        let peer_manager = self.wallet.comms.peer_manager();
        let mut peers = Vec::with_capacity(connections.len());
        for c in connections.iter() {
            if let Ok(p) = peer_manager.find_by_node_id(c.peer_node_id()).await {
                peers.push(p);
            }
        }

        self.data.connected_peers = peers;
        self.updated = true;
        Ok(())
    }

    pub async fn refresh_assets_state(&mut self) -> Result<(), UiError> {
        let asset_utxos = self.wallet.asset_manager.list_owned_assets().await?;
        self.data.owned_assets = asset_utxos;
        self.updated = true;
        Ok(())
    }

    pub async fn refresh_tokens_state(&mut self) -> Result<(), UiError> {
        let token_utxos = self.wallet.token_manager.list_owned_tokens().await?;
        self.data.owned_tokens = token_utxos;
        self.updated = true;
        Ok(())
    }

    pub async fn refresh_balance(&mut self, balance: Balance) -> Result<(), UiError> {
        self.data.balance = balance;
        self.updated = true;

        Ok(())
    }

    pub async fn refresh_base_node_state(&mut self, state: BaseNodeState) -> Result<(), UiError> {
        self.data.base_node_state = state;
        self.updated = true;

        Ok(())
    }

    pub async fn refresh_base_node_peer(&mut self, peer: Peer) -> Result<(), UiError> {
        self.data.base_node_selected = peer;
        self.updated = true;

        Ok(())
    }

    pub fn get_shutdown_signal(&self) -> ShutdownSignal {
        self.wallet.comms.shutdown_signal()
    }

    pub fn get_transaction_service_event_stream(&self) -> TransactionEventReceiver {
        self.wallet.transaction_service.get_event_stream()
    }

    pub fn get_output_manager_service_event_stream(&self) -> OutputManagerEventReceiver {
        self.wallet.output_manager_service.get_event_stream()
    }

    pub fn get_connectivity_event_stream(&self) -> ConnectivityEventRx {
        self.wallet.comms.connectivity().get_event_subscription()
    }

    pub fn get_wallet_connectivity(&self) -> WalletConnectivityHandle {
        self.wallet.wallet_connectivity.clone()
    }

    pub fn get_base_node_event_stream(&self) -> BaseNodeEventReceiver {
        self.wallet.base_node_service.get_event_stream()
    }

    pub async fn set_base_node_peer(&mut self, peer: Peer) -> Result<(), UiError> {
        self.wallet
            .set_base_node_peer(
                peer.public_key.clone(),
                peer.clone().addresses.first().ok_or(UiError::NoAddress)?.to_string(),
            )
            .await?;

        self.spawn_transaction_revalidation_task();

        self.data.base_node_previous = self.data.base_node_selected.clone();
        self.data.base_node_selected = peer.clone();
        self.updated = true;

        info!(
            target: LOG_TARGET,
            "Setting new base node peer for wallet: {}::{}",
            peer.public_key,
            peer.addresses.first().ok_or(UiError::NoAddress)?.to_string(),
        );

        Ok(())
    }

    pub async fn set_custom_base_node_peer(&mut self, peer: Peer) -> Result<(), UiError> {
        self.wallet
            .set_base_node_peer(
                peer.public_key.clone(),
                peer.clone().addresses.first().ok_or(UiError::NoAddress)?.to_string(),
            )
            .await?;

        self.spawn_transaction_revalidation_task();

        self.data.base_node_previous = self.data.base_node_selected.clone();
        self.data.base_node_selected = peer.clone();
        self.data.base_node_peer_custom = Some(peer.clone());
        self.data
            .base_node_list
            .insert(0, ("Custom Base Node".to_string(), peer.clone()));
        self.updated = true;

        // persist the custom node in wallet db
        self.wallet
            .db
            .set_client_key_value(CUSTOM_BASE_NODE_PUBLIC_KEY_KEY.to_string(), peer.public_key.to_string())
            .await?;
        self.wallet
            .db
            .set_client_key_value(
                CUSTOM_BASE_NODE_ADDRESS_KEY.to_string(),
                peer.addresses.first().ok_or(UiError::NoAddress)?.to_string(),
            )
            .await?;

        info!(
            target: LOG_TARGET,
            "Setting custom base node peer for wallet: {}::{}",
            peer.public_key,
            peer.addresses.first().ok_or(UiError::NoAddress)?.to_string(),
        );

        Ok(())
    }

    pub async fn clear_custom_base_node_peer(&mut self) -> Result<(), UiError> {
        let previous = self.data.base_node_previous.clone();
        self.wallet
            .set_base_node_peer(
                previous.public_key.clone(),
                previous.addresses.first().ok_or(UiError::NoAddress)?.to_string(),
            )
            .await?;

        self.spawn_transaction_revalidation_task();

        self.data.base_node_peer_custom = None;
        self.data.base_node_selected = previous;
        self.data.base_node_list.remove(0);
        self.updated = true;

        // clear from wallet db
        self.wallet
            .db
            .clear_client_value(CUSTOM_BASE_NODE_PUBLIC_KEY_KEY.to_string())
            .await?;
        self.wallet
            .db
            .clear_client_value(CUSTOM_BASE_NODE_ADDRESS_KEY.to_string())
            .await?;
        Ok(())
    }

    pub fn spawn_transaction_revalidation_task(&mut self) {
        let mut txn_service = self.wallet.transaction_service.clone();
        let mut output_manager_service = self.wallet.output_manager_service.clone();

        task::spawn(async move {
            if let Err(e) = txn_service.validate_transactions().await {
                error!(target: LOG_TARGET, "Problem validating transactions: {}", e);
            }

            if let Err(e) = output_manager_service.validate_txos().await {
                error!(target: LOG_TARGET, "Problem validating UTXOs: {}", e);
            }
        });
    }

    pub fn add_notification(&mut self, notification: String) {
        self.data.notifications.push((Local::now(), notification));
        self.data.new_notification_count += 1;
        self.updated = true;
    }

    pub fn mark_notifications_as_read(&mut self) {
        self.data.new_notification_count = 0;
        self.updated = true;
    }

    pub fn get_software_updater(&self) -> SoftwareUpdaterHandle {
        self.wallet.get_software_updater()
    }
}

#[derive(Clone)]
pub struct CompletedTransactionInfo {
    pub tx_id: TxId,
    pub source_public_key: CommsPublicKey,
    pub destination_public_key: CommsPublicKey,
    pub amount: MicroTari,
    pub fee: MicroTari,
    pub excess_signature: String,
    pub maturity: u64,
    pub status: TransactionStatus,
    pub message: String,
    pub timestamp: NaiveDateTime,
    pub cancelled: bool,
    pub direction: TransactionDirection,
    pub valid: bool,
    pub mined_height: Option<u64>,
    pub is_coinbase: bool,
    pub weight: u64,
    pub inputs_count: usize,
    pub outputs_count: usize,
    pub unique_id: String,
}

fn first_unique_id(tx: &CompletedTransaction) -> String {
    let body = tx.transaction.get_body();
    for input in body.inputs() {
        if let Some(ref unique_id) = input.features.unique_id {
            return unique_id.to_hex();
        }
    }
    for output in body.outputs() {
        if let Some(ref unique_id) = output.features.unique_id {
            return unique_id.to_hex();
        }
    }

    String::new()
}

impl From<CompletedTransaction> for CompletedTransactionInfo {
    fn from(completed_transaction: CompletedTransaction) -> Self {
        let excess_signature = if completed_transaction.transaction.body.kernels().is_empty() {
            "".to_string()
        } else {
            completed_transaction.transaction.body.kernels()[0]
                .excess_sig
                .get_signature()
                .to_hex()
        };
        let unique_id = first_unique_id(&completed_transaction);

        Self {
            tx_id: completed_transaction.tx_id,
            source_public_key: completed_transaction.source_public_key.clone(),
            destination_public_key: completed_transaction.destination_public_key.clone(),
            amount: completed_transaction.amount,
            fee: completed_transaction.fee,
            excess_signature,
            maturity: completed_transaction
                .transaction
                .body
                .outputs()
                .first()
                .map(|o| o.features.maturity)
                .unwrap_or_else(|| 0),
            status: completed_transaction.status.clone(),
            message: completed_transaction.message.clone(),
            timestamp: completed_transaction.timestamp,
            cancelled: completed_transaction.cancelled,
            direction: completed_transaction.direction.clone(),
            valid: completed_transaction.valid,
            mined_height: completed_transaction.mined_height,
            is_coinbase: completed_transaction.is_coinbase(),
            weight: completed_transaction.transaction.calculate_weight(),
            inputs_count: completed_transaction.transaction.body.inputs().len(),
            outputs_count: completed_transaction.transaction.body.outputs().len(),
            unique_id,
        }
    }
}

#[derive(Clone)]
struct AppStateData {
    owned_assets: Vec<Asset>,
    owned_tokens: Vec<Token>,
    pending_txs: Vec<CompletedTransactionInfo>,
    completed_txs: Vec<CompletedTransactionInfo>,
    confirmations: HashMap<TxId, u64>,
    my_identity: MyIdentity,
    contacts: Vec<UiContact>,
    connected_peers: Vec<Peer>,
    balance: Balance,
    base_node_state: BaseNodeState,
    base_node_selected: Peer,
    base_node_previous: Peer,
    base_node_list: Vec<(String, Peer)>,
    base_node_peer_custom: Option<Peer>,
    all_events: VecDeque<EventListItem>,
    notifications: Vec<(DateTime<Local>, String)>,
    new_notification_count: u32,
}

#[derive(Clone)]
pub struct EventListItem {
    pub event_type: String,
    pub desc: String,
}

impl AppStateData {
    pub fn new(
        node_identity: &NodeIdentity,
        network: Network,
        base_node_selected: Peer,
        base_node_config: PeerConfig,
    ) -> Self {
        let eid = EmojiId::from_pubkey(node_identity.public_key()).to_string();
        let qr_link = format!("tari://{}/pubkey/{}", network, &node_identity.public_key().to_hex());
        let code = QrCode::new(qr_link).unwrap();
        let image = code
            .render::<unicode::Dense1x2>()
            .dark_color(unicode::Dense1x2::Dark)
            .light_color(unicode::Dense1x2::Light)
            .build()
            .lines()
            .skip(1)
            .fold("".to_string(), |acc, l| format!("{}{}\n", acc, l));

        let identity = MyIdentity {
            public_key: node_identity.public_key().to_string(),
            public_address: node_identity.public_address().to_string(),
            emoji_id: eid,
            qr_code: image,
            node_id: node_identity.node_id().to_string(),
        };
        let base_node_previous = base_node_selected.clone();

        // set up our base node list from config
        let mut base_node_list = base_node_config
            .base_node_peers
            .iter()
            .map(|peer| ("Service Peer".to_string(), peer.clone()))
            .collect::<Vec<(String, Peer)>>();

        // add peer seeds
        let peer_seeds = base_node_config
            .peer_seeds
            .iter()
            .map(|peer| ("Peer Seed".to_string(), peer.clone()))
            .collect::<Vec<(String, Peer)>>();

        base_node_list.extend(peer_seeds);

        // and prepend the custom base node if it exists
        if let Some(peer) = base_node_config.base_node_custom.clone() {
            base_node_list.insert(0, ("Custom Base Node".to_string(), peer));
        }

        AppStateData {
            owned_assets: Vec::new(),
            owned_tokens: Vec::new(),
            pending_txs: Vec::new(),
            completed_txs: Vec::new(),
            confirmations: HashMap::new(),
            my_identity: identity,
            contacts: Vec::new(),
            connected_peers: Vec::new(),
            balance: Balance::zero(),
            base_node_state: BaseNodeState::default(),
            base_node_selected,
            base_node_previous,
            base_node_list,
            base_node_peer_custom: base_node_config.base_node_custom,
            all_events: VecDeque::new(),
            notifications: Vec::new(),
            new_notification_count: 0,
        }
    }
}

#[derive(Clone)]
pub struct MyIdentity {
    pub public_key: String,
    pub public_address: String,
    pub emoji_id: String,
    pub qr_code: String,
    pub node_id: String,
}

#[derive(Clone)]
pub enum UiTransactionSendStatus {
    Initiated,
    SentDirect,
    TransactionComplete,
    DiscoveryInProgress,
    SentViaSaf,
    Error(String),
}

bitflags! {
    pub struct TransactionFilter: u8 {
        const NONE = 0b0000_0000;
        const ABANDONED_COINBASES = 0b0000_0001;
    }
}

#[derive(Clone)]
struct AppStateConfig {
    pub cache_update_cooldown: Duration,
}

impl Default for AppStateConfig {
    fn default() -> Self {
        Self {
            cache_update_cooldown: Duration::from_secs(2),
        }
    }
}<|MERGE_RESOLUTION|>--- conflicted
+++ resolved
@@ -52,11 +52,7 @@
     base_node_service::{handle::BaseNodeEventReceiver, service::BaseNodeState},
     connectivity_service::WalletConnectivityHandle,
     contacts_service::storage::database::Contact,
-<<<<<<< HEAD
-    output_manager_service::{handle::OutputManagerEventReceiver, service::Balance, TxoValidationType},
-=======
-    output_manager_service::{handle::OutputManagerEventReceiver, service::Balance, TxId},
->>>>>>> 43b20334
+    output_manager_service::{handle::OutputManagerEventReceiver, service::Balance, TxId, TxoValidationType},
     transaction_service::{
         handle::TransactionEventReceiver,
         storage::models::{CompletedTransaction, TransactionStatus},
