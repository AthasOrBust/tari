[package]
name = "tari_base_node"
authors = ["The Tari Development Community"]
description = "The tari full base node implementation"
repository = "https://github.com/tari-project/tari"
license = "BSD-3-Clause"
<<<<<<< HEAD
version = "0.49.0-rc.3"
=======
version = "0.50.0-pre.2"
>>>>>>> 0e345c15
edition = "2018"

[dependencies]
tari_app_grpc = { path = "../tari_app_grpc" }
tari_app_utilities = { path = "../tari_app_utilities" }
tari_common = { path = "../../common" }
tari_comms = { path = "../../comms/core", features = ["rpc"] }
tari_common_types = { path = "../../base_layer/common_types" }
tari_comms_dht = { path = "../../comms/dht" }
tari_core = { path = "../../base_layer/core", default-features = false, features = ["transactions"] }
tari_crypto = { version = "0.16"}
tari_libtor = { path = "../../infrastructure/libtor", optional = true }
tari_p2p = { path = "../../base_layer/p2p", features = ["auto-update"] }
tari_storage = {path="../../infrastructure/storage"}
tari_service_framework = { path = "../../base_layer/service_framework" }
tari_shutdown = { path = "../../infrastructure/shutdown" }
tari_utilities = { version= "0.4.10"}

anyhow = "1.0.53"
async-trait = "0.1.52"
bincode = "1.3.1"
borsh = "0.9.3"
chrono = { version = "0.4.19", default-features = false }
clap = { version = "3.1.1", features = ["derive", "env"] }
console-subscriber = "0.1.8"
config = { version = "0.13.0" }
crossterm = { version = "0.23.1", features = ["event-stream"] }
derive_more = "0.99.17"
either = "1.6.1"
futures = { version = "^0.3.16", default-features = false, features = ["alloc"] }
qrcode = { version = "0.12" }
log = { version = "0.4.8", features = ["std"] }
log-mdc = "0.1.0"
log4rs = { version = "1.2.0", default_features = false, features = ["config_parsing", "threshold_filter", "yaml_format", "console_appender", "rolling_file_appender", "compound_policy", "size_trigger", "fixed_window_roller"] }
nom = "7.1.0"
rustyline = "9.0"
rustyline-derive = "0.5"
serde = "1.0.136"
strum = { version = "0.22", features = ["derive"] }
thiserror = "^1.0.26"
tokio = { version = "1.23", features = ["signal"] }
tonic = "0.6.2"

# Metrics
tari_metrics = { path = "../../infrastructure/metrics", optional = true, features = ["server"] }

[features]
default = ["metrics"]
avx2 = ["tari_core/avx2", "tari_crypto/simd_backend", "tari_p2p/avx2", "tari_comms/avx2", "tari_comms_dht/avx2"]
metrics = ["tari_metrics", "tari_comms/metrics"]
safe = []
libtor = ["tari_libtor"]

[build-dependencies]
<<<<<<< HEAD
tari_features = { version = "0.49.0-rc.1", path = "../../common/tari_features"}
=======
tari_features = { version = "0.50.0-pre.2", path = "../../common/tari_features"}

[package.metadata.cargo-machete]
ignored = [
    # We need to specify extra features for log4rs even though it is not used directly in this crate
    "log4rs"
]
>>>>>>> 0e345c15
<|MERGE_RESOLUTION|>--- conflicted
+++ resolved
@@ -4,11 +4,7 @@
 description = "The tari full base node implementation"
 repository = "https://github.com/tari-project/tari"
 license = "BSD-3-Clause"
-<<<<<<< HEAD
-version = "0.49.0-rc.3"
-=======
-version = "0.50.0-pre.2"
->>>>>>> 0e345c15
+version = "0.50.0-rc.0"
 edition = "2018"
 
 [dependencies]
@@ -63,14 +59,10 @@
 libtor = ["tari_libtor"]
 
 [build-dependencies]
-<<<<<<< HEAD
-tari_features = { version = "0.49.0-rc.1", path = "../../common/tari_features"}
-=======
-tari_features = { version = "0.50.0-pre.2", path = "../../common/tari_features"}
+tari_features = { version = "0.50.0-rc.0", path = "../../common/tari_features"}
 
 [package.metadata.cargo-machete]
 ignored = [
     # We need to specify extra features for log4rs even though it is not used directly in this crate
     "log4rs"
-]
->>>>>>> 0e345c15
+]