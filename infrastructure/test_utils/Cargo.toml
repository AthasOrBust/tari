--- conflicted
+++ resolved
@@ -1,11 +1,7 @@
 [package]
 name = "tari_test_utils"
 description = "Utility functions used in Tari test functions"
-<<<<<<< HEAD
-version = "0.45.1-stagenet.0"
-=======
-version = "0.48.0-rc.2"
->>>>>>> 386667c6
+version = "0.48.0"
 authors = ["The Tari Development Community"]
 edition = "2018"
 license = "BSD-3-Clause"
