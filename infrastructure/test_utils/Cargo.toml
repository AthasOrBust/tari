[package]
name = "tari_test_utils"
description = "Utility functions used in Tari test functions"
<<<<<<< HEAD
version = "0.50.0-hotfix.1"
=======
version = "0.52.0-rc.0"

>>>>>>> 3e702d16
authors = ["The Tari Development Community"]
edition = "2018"
license = "BSD-3-Clause"

# See more keys and their definitions at https://doc.rust-lang.org/cargo/reference/manifest.html

[dependencies]
tari_shutdown = { path = "../shutdown" }
tari_comms = { path = "../../comms/core" }

futures = { version = "^0.3.1" }
rand = "0.8"
tokio = { version = "1.23", features = ["rt-multi-thread", "time", "sync"] }
tempfile = "3.1.0"

[dev-dependencies]
futures-test = { version = "^0.3.1" }<|MERGE_RESOLUTION|>--- conflicted
+++ resolved
@@ -1,12 +1,8 @@
 [package]
 name = "tari_test_utils"
 description = "Utility functions used in Tari test functions"
-<<<<<<< HEAD
-version = "0.50.0-hotfix.1"
-=======
-version = "0.52.0-rc.0"
+version = "0.52.0"
 
->>>>>>> 3e702d16
 authors = ["The Tari Development Community"]
 edition = "2018"
 license = "BSD-3-Clause"
