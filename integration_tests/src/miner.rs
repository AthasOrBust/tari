--- conflicted
+++ resolved
@@ -35,11 +35,7 @@
 use minotari_miner::{run_miner, Cli};
 use minotari_node_grpc_client::BaseNodeGrpcClient;
 use minotari_wallet_grpc_client::WalletGrpcClient;
-<<<<<<< HEAD
-use tari_common::configuration::Network;
-=======
 use tari_common::{configuration::Network, network_check::set_network_if_choice_valid};
->>>>>>> 0d661260
 use tari_common_types::{tari_address::TariAddress, types::PublicKey};
 use tari_core::{
     consensus::ConsensusManager,
@@ -92,12 +88,9 @@
         miner_min_diff: Option<u64>,
         miner_max_diff: Option<u64>,
     ) {
-<<<<<<< HEAD
-=======
         std::env::set_var("TARI_NETWORK", "localnet");
         set_network_if_choice_valid(Network::LocalNet).unwrap();
 
->>>>>>> 0d661260
         let mut wallet_client = create_wallet_client(world, self.wallet_name.clone())
             .await
             .expect("wallet grpc client");
@@ -312,19 +305,11 @@
     .await
     .unwrap();
     let body = block_template.body.as_mut().unwrap();
-<<<<<<< HEAD
 
     let grpc_output = GrpcTransactionOutput::try_from(coinbase_output).unwrap();
     body.outputs.push(grpc_output);
     body.kernels.push(coinbase_kernel.into());
 
-=======
-
-    let grpc_output = GrpcTransactionOutput::try_from(coinbase_output).unwrap();
-    body.outputs.push(grpc_output);
-    body.kernels.push(coinbase_kernel.into());
-
->>>>>>> 0d661260
     (block_template, coinbase_wallet_output)
 }
 
