--- conflicted
+++ resolved
@@ -712,11 +712,7 @@
         Ok(_) => panic!("The block should not have been valid"),
         Err(e) => assert_eq!(
             "Chain storage error: Validation error: Block validation error: MMR size for UTXO does not match. \
-<<<<<<< HEAD
-             Expected: 102, received: 103"
-=======
              Expected: 2, received: 3"
->>>>>>> 0d661260
                 .to_string(),
             e.message()
         ),
