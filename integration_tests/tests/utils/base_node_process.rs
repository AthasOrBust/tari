--- conflicted
+++ resolved
@@ -50,9 +50,7 @@
     pub identity: NodeIdentity,
     pub temp_dir_path: String,
     pub is_seed_node: bool,
-<<<<<<< HEAD
     pub seed_nodes: Vec<String>,
-=======
     pub kill_signal: Option<tokio::sync::oneshot::Sender<()>>,
 }
 
@@ -60,7 +58,6 @@
     fn drop(&mut self) {
         self.kill();
     }
->>>>>>> 70a9a3f1
 }
 
 // NOTE: implemented to skip `cx`, because BaseNodeContext doesn't implement Debug
@@ -98,11 +95,8 @@
         identity,
         temp_dir_path,
         is_seed_node,
-<<<<<<< HEAD
         seed_nodes: peers.clone(),
-=======
         kill_signal: Some(kill_signal_sender),
->>>>>>> 70a9a3f1
     };
 
     let name_cloned = bn_name.clone();
