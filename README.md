[![Coverage Status](https://coveralls.io/repos/github/tari-project/tari/badge.svg?branch=development)](https://coveralls.io/github/tari-project/tari?branch=development)

# The Tari protocol

A number of applications have been developed by the Tari community to implement the Tari protocol. These are:

- Minotari Base Node
- Minotari Wallet
- Minotari Miner
- Minotari Merge Mining Proxy
- Minotari Aurora wallets for Android and iOS

Only the first four applications will be discussed in this README (see [wallet-android](https://github.com/tari-project/wallet-android) and [wallet-ios](https://github.com/tari-project/wallet-ios) for mobile wallets' repos).

## Developers
Want to contribute? Start by reading the [Contributing Guide](Contributing.md) and the [Reviewing Guide](docs/src/reviewing_guide.md).

## Installing using binaries

### Versions
The recommended running versions of each network are:

<<<<<<< HEAD
| Network   | Version     |
|-----------|-------------|
| Stagenet  | ---         |
| Nextnet   | 1.0.0-rc.5  |
| Esmeralda | 1.0.0-pre.8 |
=======
| Network   | Version        |
|-----------|----------------|
| Stagenet  | 1.0.0-alpha.0a |
| Nextnet   | 1.0.0-rc.6a    |
| Esmeralda | 1.0.0-pre.11a  |
>>>>>>> 0d661260

For more detail about versioning, see [Release Ideology](https://github.com/tari-project/tari/blob/development/docs/src/branching_releases.md).

### Download

[Download binaries](https://tari.com/downloads/) from [tari.com](https://www.tari.com/). This is the easiest way to run a Tari node, but you're
essentially trusting the person that built and uploaded them that nothing untoward has happened.

Hashes of the binaries are available alongside the downloads.
You can get the hash of your download by opening a terminal or command prompt and running the following:

(\*nix)

    shasum -a256 <PATH_TO_BINARY_INSTALL_FILE>

(Windows)

    certUtil -hashfile <PATH_TO_BINARY_INSTALL_FILE> SHA256

If the result doesn't match the published hash, don't run the binary.
Note that this only checks that your binary was downloaded correctly; it cannot detect if the binary was replaced by a bad actor.
If you need to ensure that your binary matches the source, see [Building from source](#building-from-source) below.

### Install

After you have downloaded the binaries, you need to install them. This is easy to do, and works as follows:

#### On \*Nix

Assuming you want to install the Tari applications into your home folder, run the following:

    cd ~
    tar -xf <PATH_TO_BINARY_INSTALL_FILE>

After this, the Tari applications will be located in `~/tari_esmeralda_testnet` with a selection of
soft links to run them.

#### On Windows

Just double-click the installer and accept all the default prompts. The Tari applications will be located in the folder
you selected during installation, and can be run by double-clicking the various shortcuts or via the Windows menu
(`Tari Testnet`).

### Runtime links

#### Use the one-click miner

Execute the `start_all` soft link/shortcut; this will start everything you need
depending on the choices you make when prompted:

- Tor services started by default
- Minotari Base Node, or
- Minotari Base Node & Minotari Wallet, or
- Minotari Base Node & Minotari Wallet & Minotari Miner, or
- Minotari Base Node & Minotari Wallet & Minotari Merge Mining Proxy & XMRig

#### Start all applications individually

- Execute the `start_minotari_node` soft link/shortcut; this will also start the Tor
  services if not running already that needs to be running before the base node
  can run (do not close the Tor console).

- Execute the `start_minotari_console_wallet` soft link/shortcut; this will also start the
  Tor services that needs to be running before the base node can run (do not
  close the Tor console).

  **Note**: The Tor console will output `[notice] Bootstrapped 100% (done): Done`
  when the Tor services have fully started.

- Depending on your choice of mining:

  - SHA3 standalone mining
    - Execute the `start_minotari_miner` soft link/shortcut.
  - Merge mining with Monero
    - Execute the `start_minotari_merge_mining_proxy` soft link/shortcut.
    - Execute the `start_xmrig` shortcut.

## Building from source

To build the Minotari codebase from source, there are a few dependencies you need to have installed.

### Install development packages

First you'll need to make sure you have a full development environment set up:

#### (macOS)

```
brew update
brew install openssl cmake coreutils automake autoconf protobuf tor
brew install --cask powershell
```

#### (macOS M1 chipset)

If RandomX unit tests are failing, please update the Mac to ensure it's running at least `Darwin Kernel Version 22.3.0`.


#### (Ubuntu 18.04, including WSL-2 on Windows)

```
sudo apt-get update
sudo apt-get -y install openssl libssl-dev pkg-config libsqlite3-dev clang git cmake libc++-dev libc++abi-dev libprotobuf-dev protobuf-compiler libncurses5-dev libncursesw5-dev
sudo apt-get install -y wget apt-transport-https
sudo wget -q "https://packages.microsoft.com/config/ubuntu/$(lsb_release -rs)/packages-microsoft-prod.deb"
sudo dpkg -i packages-microsoft-prod.deb
sudo apt-get update
sudo add-apt-repository universe
sudo apt-get install -y powershell
```

#### (Windows)

First you'll need to make sure you have a full development environment set up:

- LLVM

  - https://releases.llvm.org/
  - Create a `LIBCLANG_PATH` environment variable pointing to the LLVM lib path, e.g.
    ```
    setx LIBCLANG_PATH "C:\Program Files\LLVM\lib"
    ```

- Build Tools

  - [CMake](https://cmake.org/download/) (Used for RandomX)

  - Either:

    - Microsoft Visual Studio Version 2019 or later
      - C++ CMake tools for Windows
      - MSVC build tools (latest version for your platform ARM, ARM64 or x64.x86)
      - Spectre-mitigated libs (latest version for your platform ARM, ARM64 or x64.x86)

    or

    - [Build Tools for Visual Studio 2019](https://visualstudio.microsoft.com/thank-you-downloading-visual-studio/?sku=BuildTools&rel=16)

- Perl for OpenSSL:

  - OpenSSL is compiled and statically linked by the included [rust-openssl](https://github.com/sfackler/rust-openssl) crate
  - Perl is required to compile this source on Windows, please download and install [StrawberryPerl](https://strawberryperl.com/)

- [Protocol Buffers](https://protobuf.dev/)
  - Install from https://github.com/protocolbuffers/protobuf#protobuf-compiler-installation or if you using [The Package Manager for Windows](https://chocolatey.org/), run ```choco upgrade protoc -y```

- Tor
  - Download [Tor Windows Expert Bundle](https://www.torproject.org/download/tor/)
  - Extract to local path, e.g. `C:\Program Files (x86)\Tor Services`
  - Ensure the directory containing the Tor executable, e.g. `C:\Program Files (x86)\Tor Services\Tor`, is in the path

#### Install Rust (\*nix)

You can follow along at [The Rust Website](https://www.rust-lang.org/tools/install) or just follow these steps to get
Rust installed on your machine:

    curl --proto '=https' --tlsv1.2 -sSf https://sh.rustup.rs | sh

Then make sure that `cargo` has been added to your path:

    export PATH="$HOME/.cargo/bin:$PATH"

#### Install Rust (Windows 10)

Follow the installation process for Windows at [The Rust Website](https://www.rust-lang.org/tools/install). Then make
sure that `cargo` and `rustc` have been added to your path:

    cargo --version
    rustc --version

### Checkout the source code

In your directory of choice (_e.g._ `%USERPROFILE%\Code` on Windows), clone the Tari repo:

    git clone https://github.com/tari-project/tari.git

### Build

Grab a cup of coffee and begin the Tari build.

(\*nix)

    cd tari
    cargo build --release

(Windows)

This is similar to building in Ubuntu, except the Microsoft Visual Studio environment must be sourced. Open the
appropriate _x64\x86 Native Tools Command Prompt for VS 2019_, and in your main Tari directory perform the
build, which will create the executable inside your `%USERPROFILE%\Code\tari\target\release` directory:

    cd %USERPROFILE%\Code\tari
    cargo build --release

A successful build should output something like this:

```
   Compiling minotari_wallet v0.0.9 (.../tari/base_layer/wallet)
   Compiling test_faucet v0.0.1 (.../tari/applications/test_faucet)
   Compiling minotari_wallet_ffi v0.0.9 (.../tari/base_layer/wallet_ffi)
   Compiling minotari_node v0.0.9 (.../tari/applications/minotari_node)
    Finished release [optimized] target(s) in 12m 24s
```

Compiled executables can be found at these paths::

    ./target/release/minotari_node
    ./target/release/minotari_console_wallet
    ./target/release/minotari_merge_mining_proxy
    ./target/release/minotari_miner

Alternatively, `cargo` can build and install the executable into `~/.cargo/bin` (`%USERPROFILE%\.cargo\bin` on Windows), so it will be executable from anywhere
on your system:

    cargo install --path=applications/minotari_node --force
    cargo install --path=applications/minotari_console_wallet --force
    cargo install --path=applications/minotari_merge_mining_proxy --force
    cargo install --path=applications/minotari_miner --force

---

Alternatively, `cargo` can build and install the executable into `%USERPROFILE%\.cargo\bin`, so it will be executable from
anywhere on your system:

    cargo install --path=applications/minotari_node --force
    cargo install --path=applications/minotari_console_wallet --force
    cargo install --path=applications/minotari_merge_mining_proxy --force
    cargo install --path=applications/minotari_miner --force

### Run

The executables will either be inside your `~/tari/target/release` (on Linux) or `%USERPROFILE%\Code\tari\target\release`
(on Windows) directory, or alternatively, inside your `~/.cargo/bin` (on Linux) `%USERPROFILE%\.cargo\bin` (on Windows)
directory, depending on the build choice above, and must be run from the command line. If the former build method was
used, you can run it from that directory, or you more likely want to copy it somewhere more convenient. Make sure to
start the Tor service `~/tari/applications/minotari_node/osx/start_tor` (on Mac),
`~/tari/applications/minotari_node/linux/start_tor` (on Linux) or
`%USERPROFILE%\Code\tari\applications\minotari_node\windows\start_tor.lnk` (on Windows).

To run from any directory of your choice, where the executable is visible in the path (first-time use):

    minotari_node --init
    minotari_node

    minotari_console_wallet --init

    minotari_merge_mining_proxy

    minotari_miner --init

Consecutive runs:

    minotari_node

    minotari_console_wallet

    minotari_merge_mining_proxy

    minotari_miner

Alternatively, you can run the Tari applications from your source directory using `cargo`, and just omit the `--release`
flag if you want to run in debug mode (first time use):

    cargo run --bin minotari_node --release --  --init
    cargo run --bin minotari_node --release

    cargo run --bin minotari_merge_mining_proxy --release

    cargo run --bin minotari_console_wallet --release --  --init

    cargo run --bin minotari_miner --release

On consecutive runs:

    cargo run --bin minotari_node --release

    cargo run --bin minotari_console_wallet --release

    cargo run --bin minotari_merge_mining_proxy --release

    cargo run --bin minotari_miner --release

Using all the default options, the blockchain database, wallet database, console wallet database, log files and all
configuration files will be created in the `~/.tari` (on Linux) or `%USERPROFILE%\.tari` (on Windows) directory.
Alternatively, by specifying `--base-path <base-path>` on the command line as well, all of this will be created in that
directory.

## Advanced build configurations

- Vagrant: See [Building with Vagrant](https://github.com/tari-project/tari/issues/1407), using Vagrant to build and run a basenode, as cleanly as possible.

## Using Docker

### Running the base node with a Docker image

Minotari Base Node Docker images can be found at https://quay.io/repository/tarilabs/minotari_node

Using `docker-compose.yaml`:

```
version: "3"

services:
  minotari_node:
    image: quay.io/tarilabs/minotari_node:v0.5.4
    restart: unless-stopped
    volumes:
      - ./data:/root/.tari
# These 2 params are required for an interactive docker-compose session
    stdin_open: true
    tty: true
    expose:
      - 18142
    ports:
      - "18142:18142"
```

Then run `docker-compose up -d` to start your docker service.

Check the running state with `docker-compose ps`:

```
        Name           Command    State            Ports
------------------------------------------------------------------
tbn_minotari_node_1   start.sh   Up      0.0.0.0:18142->18142/tcp
```

To connect to the console, use `docker ps` to get the container ID to which to attach the `minotari_node`` in Docker:

```
CONTAINER ID        IMAGE                                    COMMAND             CREATED             STATUS              PORTS                      NAMES
73427509a4bb        quay.io/tarilabs/minotari_node:v0.5.4   "start.sh"          45 minutes ago      Up 26 minutes       0.0.0.0:18142->18142/tcp   tbn_minotari_node_1
```

With the container ID `73427509a4bb`, connect to the `minotari_node` console using `docker attach 73427509a4bb`:

```
>> help
Available commands are:
help, version, get-chain-metadata, list-peers, reset-offline-peers, ban-peer, unban-peer, list-connections, list-headers,
check-db, calc-timing, discover-peer, get-block, search-utxo, search-kernel, search-stxo, get-mempool-stats,
get-mempool-state, whoami, get-state-info, quit, exit
>> get-chain-metadata
Height of longest chain : 5228
Geometric mean of longest chain : 5892870
Best block : 2c4f92854b2160324b8afebaa476b39be4004d2a7a19c69dd2d4e4da257bfee2
Pruning horizon : 0
Effective pruned height : 0
>> get-state-info
Current state machine state:
Synchronizing blocks: Syncing from the following peers:
510c83279adc7cb7d7dda0aa07
Syncing 5229/5233
```

---

### Building a Docker image

If you don't want to use the Docker images provided by the community, you can roll your own!

First, clone the Tari repo:

```bash
git clone git@github.com:tari-project/tari.git
```

Then build the image using the dockerfile in `buildtools`. The base node dockerfile builds the application and then
places the binary inside a small container, keeping the executable binary to a minimum:

    docker build -t minotari_node:latest -f ./buildtools/base_node.Dockerfile .

Test your image:

    docker run --rm -ti minotari_node minotari_node --help

Run the base node:

    docker run -ti -v /path/to/config/dir:/root/.tari minotari_node

Default Docker builds for base x86-64 CPU. Better performing builds can be created by passing build options:

    docker build -t minotari_node:performance --build-arg TBN_ARCH=skylake --build-arg TBN_FEATURES=avx2 -f ./buildtools/base_node.Dockerfile .

---

## Mining

The Tari protocol supports hybrid mining; stand-alone or pooled SHA3 mining using the Minotari Miner or merged mining with
Monero using the Minotari Merge Mining Proxy in conjunction with XMRig (RandomX-based mining). Blocks to be won by
standalone and pooled SHA3 mining have been apportioned to approximately 40% and with Monero merged mining to approximately 60%.
This apportionment is deeply baked into the Tari protocol and part of the consensus rules. The 40/60 split is determined
by slightly different block target times for each algorithm, that when combined will give an average block time of
approximately 120 seconds. Each mining algorithm makes use of Linear Weighted Moving Average (LWMA) maths to gracefully adjust
the target difficulties to adhere to the respective target block times. Any block won by either mining algorithm will be
accepted, and when there is a tie, a geometric mean calculation will be used to decide the winner. This system is
completely fair without any additional empirical meddling to try force a certain outcome.

### Tari SHA3 mining

In order to perform SHA3 mining with Tari, the following applications are needed:

- A Minotari Base Node [_to supply blockchain metadata information_];
- A Minotari Wallet [_to collect the Minotari block rewards (coinbase transactions)_];
- A Minotari Miner [_to perform the mining_];

In order to perform pooled SHA3 mining with Tari, the following applications are needed:

- For a pool operator:

  - A Minotari Base Node [_to supply blockchain metadata information_];
  - A Minotari Wallet [_to collect the Minotari block rewards (coinbase transactions)_];
  - Miningcore [_pool software supporting various cryptocurrencies, configured for Tari_]

- For a miner:
  - A Minotari Wallet [_to collect the share rewards (pool payouts)_];
  - A Minotari Miner [_to perform the mining_];

#### Runtime prerequisites

The Minotari Base Node, Minotari Wallet and Minotari Miner can all run in the same directory. By performing the
default installation as described in [Installing using binaries](#installing-using-binaries), all these applications
will be available.

For MiningCore see the [Linux](https://github.com/tari-project/miningcore/#building-on-debianubuntu) and [Windows](https://github.com/tari-project/miningcore/#building-on-windows) build instructions.

#### Configuration prerequisites

The configuration prerequisites are the same for all four Tari applications. After performing a
[default installation](#installing-using-binaries), locate the main configuration file (`config.toml`), which
will be created in the `~/tari_esmeralda_testnet/config` (on Linux) or `%USERPROFILE%\.tari-testnet\config` (on Windows)
directory.

With the main configuration file, in addition to the settings already present, the following must also be enabled for
the Minotari Base Node and the Minotari Wallet, if they are not enabled already. Under sections **`base_node.esmeralda`** and **`wallet`** respectively:

```
[wallet]

grpc_address = "127.0.0.1:18143"
```

```
[base_node.esmeralda]
transport = "tor"
allow_test_addresses = false
grpc_enabled = true
grpc_base_node_address = "127.0.0.1:18142"
```

For MiningCore:

See example configuration [here](https://github.com/tari-project/miningcore/blob/master/examples/tari_pool.json).

For the Minotari Miner there are some additional settings under section **`miner`** that can be changed:

- For SHA3 Mining:

```
[miner]
# Number of mining threads
# Default: number of logical CPU cores
#num_mining_threads=8

# GRPC address of base node
# Default: value from `base_node.grpc_base_node_address`
#base_node_grpc_address = "127.0.0.1:18142"

# GRPC address of console wallet
# Default: value from `wallet.grpc_address`
#wallet_grpc_address = "127.0.0.1:18143"

# Start mining only when base node is bootstrapped
# and current block height is on the tip of network
# Default: true
#mine_on_tip_only=true

# Will check tip with node every N seconds and restart mining
# if height already taken and option `mine_on_tip_only` is set
# to true
# Default: 30 seconds
#validate_tip_timeout_sec=30
```

For pooled SHA3 mining:

```
[miner]
# Number of mining threads
# Default: number of logical CPU cores
#num_mining_threads=8

# Stratum Mode configuration
# mining_pool_address = "miningcore.tari.com:3052"
# mining_wallet_address = "YOUR_WALLET_PUBLIC_KEY"
# mining_worker_name = "worker1"
```

Uncomment `mining_pool_address` and `mining_wallet_address`. Adjust the values to your intended configuration.
`mining_worker_name` is an optional configuration field allowing you to name your worker.

#### Perform SHA3 mining

- For SHA3 mining:
  Tor and the required Tari applications must be started and preferably in this order:

  - Tor:

    - Linux/OSX: Execute `start_tor.sh`.
    - Windows: `Start Tor Serviecs` menu item or `start_tor` shortcut in the Tari installation folder.

    - Tari Base Node:

    - Linux/OSX: As per [Runtime links](#runtime-links).
    - Windows: As per [Runtime links](#runtime-links) or `Start Base Node` menu item or
      `start_minotari_node` shortcut in the Tari installation folder.

  - Tari Console Wallet:

    - Linux/OSX: As per [Runtime links](#runtime-links).
    - Windows: As per [Runtime links](#runtime-links) or `Start Console Wallet` menu item or
      `start_tari_console_wallet` shortcut in the Tari installation folder.

  - Tari Miner:
    - Linux/OSX: As per [Runtime links](#runtime-links).
    - Windows: As per [Runtime links](#runtime-links) or `Start Miner` menu item
      or `start_tari_miner` shortcut in the Tari installation folder.

Look out for the following types of messages on the Tari Miner console to confirm that it is connected properly
and performing mining:

```
2021-02-26 11:24:23.604202000 [minotari_miner] INFO  Connecting to base node at http://127.0.0.1:18151
2021-02-26 11:24:23.606260800 [minotari_miner] INFO  Connecting to wallet at http://127.0.0.1:18161
2021-02-26 11:24:23.721890400 [minotari_miner::miner] INFO  Mining thread 0 started
2021-02-26 11:24:23.722287800 [minotari_miner::miner] INFO  Mining thread 1 started
2021-02-26 11:24:23.722505500 [minotari_miner::miner] INFO  Mining thread 2 started
2021-02-26 11:28:19.687855700 [minotari_miner::miner] INFO  Mining thread 2 stopped
2021-02-26 11:28:19.688251200 [minotari_miner] INFO  Miner 2 found block header BlockHeader { hash: [...], version: 1,
  height: 8493, prev_hash: [...], timestamp: Some(Timestamp { seconds: 1614331698, nanos: 0 }), output_mr: [...],
  witness_mr: [...], total_kernel_offset: [...], nonce: 8415580256943728281, pow: Some(ProofOfWork { pow_algo: 2,
  pow_data: [] }), kernel_mmr_size: 24983, output_mmr_size: 125474 } with difficulty 7316856839
```

- For pooled SHA3 Mining:

  - Pool Operators:
    Tor and the required Minotari applications must be started in this order:

    - Tor:

      - Linux/OSX: Execute `start_tor.sh`.
      - Windows: `Start Tor Serviecs` menu item or `start_tor` shortcut in the Tari installation folder.

    - Minotari Base Node:

      - Linux/OSX: As per [Runtime links](#runtime-links).
      - Windows: As per [Runtime links](#runtime-links) or `Start Base Node` menu item or
        `start_minotari_node` shortcut in the Tari installation folder.

    - Minotari Wallet:

      - Linux/OSX: As per [Runtime links](#runtime-links).
      - Windows: As per [Runtime links](#runtime-links) or `Start Console Wallet` menu item or
        `start_tari_console_wallet` shortcut in the Tari installation folder.

    - MiningCore

  - Miners:
    - Minotari Miner:
      - Linux/OSX: As per [Runtime links](#runtime-links).
      - Windows: As per [Runtime links](#runtime-links) or `Start Miner` menu item
        or `start_tari_miner` shortcut in the Tari installation folder.

### Tari merge mining

In order to perform merge mining with Tari, the following applications are needed:

- A Minotari Base Node [_to supply blockchain metadata information_];
- A Minotari Wallet [_to collect the Tari block rewards (coinbase transactions)_];
- A Minotari Merge Mining Proxy [_to enable communication between all applications_];
- XMRig [_to perform the mining_];
- Monero wallet (specifically a stagenet wallet address during testnet; the one provided can be used, or a custom
  one can be set up) [_to collect Monero block rewards (coinbase transactions)_].

The Minotari Merge Mining Proxy will be the communication gateway between all these applications and will coordinate all
activities. It will also submit finalized Minotari and Monero blocks to the respective networks when RandomX is solved at
the respective difficulties.

#### Runtime prerequisites

The Minotari Base Node, Minotari Wallet and Minotari Merge Mining Proxy can all run in the same directory, whereas XMRig
will run in its own directory. By performing the default installation as described in
[Installing using binaries](#installing-using-binaries), all these applications will be available.

XMRig can also be build from sources. If that is your preference, follow these instructions: <https://xmrig.com/docs/miner/>.

#### Configuration prerequisites

##### Minotari applications

The configuration prerequisites are the same for all three Minotari applications. After performing a
[default installation](#installing-using-binaries), locate the main configuration file (`config.toml`), which
will be created in the `~/tari_esmeralda_testnet/config` (on Linux) or `%USERPROFILE%\.tari-testnet\config` (on Windows)
directory.

With the main configuration file, in addition to the settings already present, the following must also be enabled if
they are not enabled already:

- For the Minotari Base Node and the Minotari Wallet, under sections **`base_node.esmeralda`** and **`wallet`** respectively
  ```
  [wallet]
  grpc_address = "127.0.0.1:18143"
  ```
  ```
  [base_node.esmeralda]
  transpo*_r_*t = "tor"
  allow_test_addresses = false
  base_node_grpc_address = "127.0.0.1:18142"
  ```

Depending on if you are using solo mining or self-select mining, you will use one of the following:

###### Solo mining

- For the Minotari Merge Mining Proxy, under section **`merge_mining_proxy`**

  ```
  [merge_mining_proxy]
  monerod_url = [ # stagenet
    "http://stagenet.xmr-tw.org:38081",
    "http://stagenet.community.xmr.to:38081",
    "http://monero-stagenet.exan.tech:38081",
    "http://xmr-lux.boldsuck.org:38081",
    "http://singapore.node.xmr.pm:38081",
  ]

  proxy_host_address = "127.0.0.1:18081"
  proxy_submit_to_origin = true
  monerod_use_auth = false
  monerod_username = ""
  monerod_password = ""
  ```

###### Self-Select mining

- For the Minotari Merge Mining Proxy, under section **`merge_mining_proxy`**

  ```
  [merge_mining_proxy]
  monerod_url = [ # stagenet
    "http://stagenet.xmr-tw.org:38081",
    "http://stagenet.community.xmr.to:38081",
    "http://monero-stagenet.exan.tech:38081",
    "http://xmr-lux.boldsuck.org:38081",
    "http://singapore.node.xmr.pm:38081",
  ]

  proxy_host_address = "127.0.0.1:18081"
  proxy_submit_to_origin = false
  monerod_use_auth = false
  monerod_username = ""
  monerod_password = ""
  ```

**Note:** The ports `18081`, `18142` and `18143` shown in the example above should not be in use by other processes. If
they are, choose different ports. You will need to update the ports in the steps below as well.

The `monerod_url` set must contain valid addresses (`host:port`) for `monerod` that is running Monero mainnet (e.g.
`["http://18.132.124.81:18081"]`) or stagenet (e.g. `["http://monero-stagenet.exan.tech:38081"]`), which can be a
public node or local instance. To test if the
`monerod_url` address is working properly, try to paste `host:port/get_height` in an internet browser, for example:

```
http://18.132.124.81:18081/get_height
```

A typical response would be:

```
{
  "hash": "ce32dd0a6e3220d57c368f2cd01e5980a9b4d70f02b27274d67142d5b26cb4d6",
  "height": 2277206,
  "status": "OK",
  "untrusted": false
}
```

_**Note:** A guide to setting up a local Monero stagenet on Linux can be found
[here](https://github.com/tari-project/tari/blob/development/applications/minotari_merge_mining_proxy/monero_stagenet_setup.md)._

##### XMRig configuration

The XMRig configuration must be prepared for either solo or pool merged mining with Monero. It is advisable to use a
configuration file for XMRig as this offers more flexibility, otherwise, the configuration parameters can be passed
in via the command line upon runtime.

**Notes:**

- Monero mainnet and stagenet wallet addresses can only be used with the corresponding network. The `monerod_url`
  configuration setting (see [Minotari applications](#minotari-applications)) must also correspond to the chosen network.
- For the solo mining configuration, Monero doesn't currently support requesting templates to mine on with the address
  being a subaddress. It is possible to do with the self-select configuration since the template is requested by the miner
  with the wallet address of the pool.

###### Solo-mining

The [XMRig configuration wizard](https://xmrig.com/wizard) can be used to create a solo mining configuration file
in JSON format:

- Start -> `+ New configuration`

- Pools -> `+ Add daemon`

  - With `Add new daemon for Solo mining`, complete the required information, then `+ Add daemon`:
    - `Host`, `Port`: This must correspond to the `proxy_host_address` in the Tari configuration file.
    - `Secure connection (TLS)`: Uncheck.
    - `Coin`: Monero.
    - `Wallet address`: This must be your own stagenet or mainnet wallet address, or you can use these donation
      addresses:
      - Public stagenet address at https://coin.fyi/news/monero/stagenet-wallet-8jyt89#!
        `55LTR8KniP4LQGJSPtbYDacR7dz8RBFnsfAKMaMuwUNYX6aQbBcovzDPyrQF9KXF9tVU6Xk3K8no1BywnJX6GvZX8yJsXvt`
      - Mainnet address `<Enter your own mainnet wallet address here>`

- Backends -> Select `CPU` (`OpenCL` or `CUDA` also possible depending on your computer hardware).

- Misc -> With `Donate`, type in your preference.

- Result -> With `Config file`, copy or download, than save as `config.json`.

Using the public stagenet wallet address above, the resulting configuration file should look like this:

```
{
    "autosave": true,
    "cpu": true,
    "opencl": false,
    "cuda": false,
    "pools": [
        {
            "coin": "monero",
            "url": "127.0.0.1:18081",
            "user": "55LTR8KniP4LQGJSPtbYDacR7dz8RBFnsfAKMaMuwUNYX6aQbBcovzDPyrQF9KXF9tVU6Xk3K8no1BywnJX6GvZX8yJsXvt",
            "tls": false,
            "daemon": true
        }
    ]
}
```

###### Pool mining with Self-Select

For pool mining, the configuration file obtained from the [XMRig configuration wizard](https://xmrig.com/wizard) must
be augmented with Tari specific settings. Using the wizard, create the following:

- Start -> `+ New configuration`

- Pools -> `+ Add pool` -> `Custom pool`

  - With `Add new custom pool`, complete the required information, then `+ Add pool`:
    - `Host`, `Port`: This must be for a Monero mainnet mining pool that supports the `self-select`.
    - `Secure connection (TLS)`: Check/Uncheck (based on the pool requirements).
    - `keepalive`: Check.
    - `nicehash`: Uncheck.
    - `User`: This must be your own mainnet wallet address, or you can use this address to donate to Monero:
      - Public mainnet address at https://www.getmonero.org/get-started/contributing/
        `888tNkZrPN6JsEgekjMnABU4TBzc2Dt29EPAvkRxbANsAnjyPbb3iQ1YBRk1UXcdRsiKc9dhwMVgN5S9cQUiyoogDavup3H`
    - `Password`: A custom field that could be your wallet name or some other pool settings.
    - `Coin`: Monero.
    - `Algorithm`: rx/0.

- Backends -> Select `CPU` (`OpenCL` or `CUDA` also possible depending on your computer hardware).

- Misc -> With `Donate`, type in your preference.

- Result -> With `Config file`, copy or download, than save as `config.json`.

- Add custom entries for `"self-select": "127.0.0.1:18081"` and `"submit-to-origin": true` in the `"pools"` section.

Mining pool `cryptonote.social` requires you to add a personalized handle to the wallet address so that you can
query your own pool statistics, separated by a full stop, i.e. `<YOUR WALLET ADDRESS>.<pool specific user name>`. For
demonstration purposes, `donatemonero` has been associated with the public mainnet wallet address above. If you go to
<https://cryptonote.social/xmr> and enter `donatemonero` in the `Username:` text box you will see some merge mining
activity for that address. The configuration file used for this exercise is shown below:

```
{
    "autosave": true,
    "cpu": true,
    "opencl": false,
    "cuda": false,
    "pools": [
        {
            "coin": "monero",
            "algo": "rx/0",
            "url": "cryptonote.social:5555",
            "user": "888tNkZrPN6JsEgekjMnABU4TBzc2Dt29EPAvkRxbANsAnjyPbb3iQ1YBRk1UXcdRsiKc9dhwMVgN5S9cQUiyoogDavup3H.donatemonero",
            "pass": "start_diff=220000;payment_scheme=pprop;donate=0.5",
            "tls": false,
            "keepalive": true,
            "nicehash": false,
            "self-select": "127.0.0.1:18081",
            "submit-to-origin": true
        }
    ]
}
```

#### Perform merge mining

Tor and the required Minotari applications must be started, preferably in this order:

- Tor:

  - Linux/OSX: Execute `start_tor.sh`.
  - Windows: `Start Tor Serviecs` menu item or `start_tor` shortcut in the Tari installation folder.

- Tari Base Node:

  - Linux/OSX: As per [Runtime links](#runtime-links).
  - Windows: As per [Runtime links](#runtime-links) or `Start Base Node` menu item or
    `start_minotari_node` shortcut in the Tari installation folder.

- Tari Console Wallet:

  - Linux/OSX: As per [Runtime links](#runtime-links).
  - Windows: As per [Runtime links](#runtime-links) or `Start Console Wallet` menu item or
    `start_minotari_console_wallet` shortcut in the Tari installation folder.

- Tari Merge Mining Proxy:
  - Linux/OSX: As per [Runtime links](#runtime-links).
  - Windows: As per [Runtime links](#runtime-links) or `Start Merge Mining Proxy` menu item
    or `start_minotari_merge_mining_proxy` shortcut in the Tari installation folder.

In addition, select one of the merge mining options as outlined in solo or pool mining in the next paragraphs.

##### Solo merged mining with Monero

This paragraph is applicable to solo mining Monero on mainnet or stagenet and solo mining Tari on testnet.

Solo merged mining with Monero is supported using the `daemon` option.

###### Merge Mining Proxy configuration

As mentioned previously, the `monerod_url` field in the `config.toml` should be enabled for the corresponding mainnet or stagenet network
Monero wallet address:

```
# URL to monerod
  monerod_url = [ # mainnet
  "http://18.132.124.81:18081",
  "http://xmr.support:18081",
  "http://node1.xmr-tw.org:18081",
  "http://xmr.nthrow.nyc:18081",
  ]
  monerod_url = [ # stagenet
    "http://stagenet.xmr-tw.org:38081",
    "http://stagenet.community.xmr.to:38081",
    "http://monero-stagenet.exan.tech:38081",
    "http://xmr-lux.boldsuck.org:38081",
    "http://singapore.node.xmr.pm:38081",
  ]
```

###### Runtime

Ensure the `config.json` configuration file discussed in [Solo mining](#solo-mining) is copied to the XMRig build or
install folder, then start XMRig:

- Linux/OSX: Execute `./xmrig` in the XMRig build or install folder.
- Windows: Execute `xmrig` in the XMRig build or install folder, or `Start XMRig` menu item or `start_xmrig`
  shortcut in the Tari installation folder.

  **Note**: On modern Windows versions, coin mining software is blocked by default, for example by Windows Defender.
  Ensure that these processes are allowed to run when challenged:

  - `PUA:Win32/CoinMiner`
  - `PUA:Win64/CoinMiner`
  - `App:XMRigMiner`

Look out for the following outputs in the XMRig console to confirm that it is connected to the Merge Mining Proxy
and accepting jobs:

```
* POOL #1      127.0.0.1:18081 coin monero
```

```
[2021-01-21 12:10:18.960]  net      use daemon 127.0.0.1:18081  127.0.0.1
[2021-01-21 12:10:18.960]  net      new job from 127.0.0.1:18081 diff 286811 algo rx/0 height 756669
[2021-01-21 12:10:56.730]  cpu      rejected (0/1) diff 286811 "Block not accepted" (656 ms)
[2021-01-21 12:10:57.398]  net      new job from 127.0.0.1:18081 diff 293330 algo rx/0 height 756670
[2021-01-21 12:12:23.695]  miner    speed 10s/60s/15m 4089.0 4140.2 n/a H/s max 4390.9 H/s
[2021-01-21 12:12:57.983]  cpu      accepted (1/1) diff 293330 (594 ms)
```

The `cpu: rejected` and `cpu: accepted` messages originate from stagenet or mainnet `monerod`, and show the Monero
statistics. At this point, the mined and rejected Minotari coinbases should be visible in the Minotari Wallet.

##### Pool merged mining with Monero (self select)

This paragraph is applicable to pool mining Monero on mainnet and solo mining Minotari on testnet.

Pool merged mining with Monero is supported using the
[Stratum mode self-select](https://github.com/jtgrassie/monero-pool/blob/master/sss.md) option via XMRig. Two mining
pools we have tried out that support this feature are [monero-pool](https://github.com/jtgrassie/monero-pool), with
its reference pool implementation running [here](http://monerop.com/), and
[cryptonote.social](https://cryptonote.social/xmr). With normal self select mode, XMRig requests a Monero block
template from a third party and submits the solution to the mining pool. Minotari added a `submit-to-origin` option to the
self select mode whereby, if a solution has been found that only matches the pool difficulty, XMRig will submit the
solution to the pool only; but if the achieved difficulty meets both that of the pool and Minotari, it will be submitted to
the Merge Mining Proxy as well as to the mining pool.

###### Merge Mining Proxy configuration

The `monerod_url` field in the `config.toml` should be enabled for the mainnet value:

```
# URL to monerod
  monerod_url = [ # mainnet
  "http://18.132.124.81:18081",
  "http://xmr.support:18081",
  "http://node1.xmr-tw.org:18081",
  "http://xmr.nthrow.nyc:18081",
  ]
```

###### Runtime

Ensure the `config.json` configuration file discussed in [Pool mining with self select](#pool-mining-with-self-select)
is copied to the XMRig build or install folder, then start XMRig as before for solo mining.

Look out for the following outputs in the XMRig console to confirm that it is connected to the pool and the Merge
Mining Proxy and accepting jobs:

```
* POOL #1      cryptonote.social:5555 coin monero self-select 127.0.0.1:18081 submit-to-origin
```

```
[2021-01-18 11:40:48.392]  net      new job from cryptonote.social:5555 diff 220006 algo rx/0 height 2277084
[2021-01-18 11:41:22.378]  origin   submitted to origin daemon (1/0)  diff 284557 vs. 371742
[2021-01-18 11:41:22.812]  cpu      accepted (1/0) diff 220006 (433 ms)
[2021-01-18 11:41:39.201]  miner    speed 10s/60s/15m 1562.2 1630.4 n/a H/s max 1710.0 H/s
[2021-01-18 11:42:06.320]  cpu      accepted (2/0) diff 220006 (482 ms)
```

Status essages `origin: submitted to origin daemon (1/0)` and
`origin: not submitted to origin daemon, difficulty too low (1/1)` pertains to submissions to the Tari network,
and `cpu: accepted (1/0)` to the pool.

Mined and rejected Tari coinbases should be visible in the Tari Console Wallet, and pool shares in the pool interface.
If you are using `cryptonote.social:5555` as in the example above, go to <https://cryptonote.social/xmr> and type in
your wallet identity under `Username:` to see your shares, or try `taritest` if you used this configuration example.

# Project documentation

- [RFC documents](https://rfc.tari.com) are hosted on Github Pages. The source markdown is in the `RFC` directory.
- Source code documentation is hosted on [docs.rs](https://docs.rs)
- [RFC repo](https://github.com/tari-project/rfcs)

## RFC documents

The RFCs are long-form technical documents proposing changes and features to the Tari network and ecosystem. 
They are hosted at https://rfc.tari.com, and the RFC repo is at https://github.com/tari-project/rfcs.

### Source code documentation

Run

    cargo doc

to generate the documentation. The generated html sits in `target/doc/`. Alternatively, to open a specific package's documentation directly in your browser, run the following:

    cargo doc -p <package> --open

## Conversation channels

We're generally on [Discord](https://discord.gg/q3Sfzb8S2V).<|MERGE_RESOLUTION|>--- conflicted
+++ resolved
@@ -20,19 +20,11 @@
 ### Versions
 The recommended running versions of each network are:
 
-<<<<<<< HEAD
-| Network   | Version     |
-|-----------|-------------|
-| Stagenet  | ---         |
-| Nextnet   | 1.0.0-rc.5  |
-| Esmeralda | 1.0.0-pre.8 |
-=======
 | Network   | Version        |
 |-----------|----------------|
 | Stagenet  | 1.0.0-alpha.0a |
 | Nextnet   | 1.0.0-rc.6a    |
 | Esmeralda | 1.0.0-pre.11a  |
->>>>>>> 0d661260
 
 For more detail about versioning, see [Release Ideology](https://github.com/tari-project/tari/blob/development/docs/src/branching_releases.md).
 
