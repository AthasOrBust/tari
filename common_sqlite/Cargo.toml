[package]
name = "tari_common_sqlite"
authors = ["The Tari Development Community"]
description = "Tari cryptocurrency wallet library"
license = "BSD-3-Clause"
<<<<<<< HEAD
version = "1.0.0-dan.5"
=======
version = "1.0.0-pre.11a"
>>>>>>> 0d661260
edition = "2018"

# See more keys and their definitions at https://doc.rust-lang.org/cargo/reference/manifest.html

[dependencies]
tari_utilities = { version = "0.7" }

diesel = { version = "2.0.3", features = ["sqlite", "r2d2", "serde_json", "chrono", "64-column-tables"] }
diesel_migrations = "2.0.0"
log = "0.4.6"
serde = "1.0.90"
thiserror = "1.0.26"
tokio = { version = "1.36", features = ["sync", "macros", "rt"] }

[dev-dependencies]
tari_test_utils = {  path = "../infrastructure/test_utils" }<|MERGE_RESOLUTION|>--- conflicted
+++ resolved
@@ -3,11 +3,7 @@
 authors = ["The Tari Development Community"]
 description = "Tari cryptocurrency wallet library"
 license = "BSD-3-Clause"
-<<<<<<< HEAD
 version = "1.0.0-dan.5"
-=======
-version = "1.0.0-pre.11a"
->>>>>>> 0d661260
 edition = "2018"
 
 # See more keys and their definitions at https://doc.rust-lang.org/cargo/reference/manifest.html
