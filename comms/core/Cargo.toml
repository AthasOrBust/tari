--- conflicted
+++ resolved
@@ -6,11 +6,7 @@
 homepage = "https://tari.com"
 readme = "README.md"
 license = "BSD-3-Clause"
-<<<<<<< HEAD
-version = "0.49.0-rc.3"
-=======
-version = "0.50.0-pre.2"
->>>>>>> 0e345c15
+version = "0.50.0-rc.0"
 edition = "2018"
 
 [dependencies]
