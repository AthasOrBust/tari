// Copyright 2019, The Tari Project
//
// Redistribution and use in source and binary forms, with or without modification, are permitted provided that the
// following conditions are met:
//
// 1. Redistributions of source code must retain the above copyright notice, this list of conditions and the following
// disclaimer.
//
// 2. Redistributions in binary form must reproduce the above copyright notice, this list of conditions and the
// following disclaimer in the documentation and/or other materials provided with the distribution.
//
// 3. Neither the name of the copyright holder nor the names of its contributors may be used to endorse or promote
// products derived from this software without specific prior written permission.
//
// THIS SOFTWARE IS PROVIDED BY THE COPYRIGHT HOLDERS AND CONTRIBUTORS "AS IS" AND ANY EXPRESS OR IMPLIED WARRANTIES,
// INCLUDING, BUT NOT LIMITED TO, THE IMPLIED WARRANTIES OF MERCHANTABILITY AND FITNESS FOR A PARTICULAR PURPOSE ARE
// DISCLAIMED. IN NO EVENT SHALL THE COPYRIGHT HOLDER OR CONTRIBUTORS BE LIABLE FOR ANY DIRECT, INDIRECT, INCIDENTAL,
// SPECIAL, EXEMPLARY, OR CONSEQUENTIAL DAMAGES (INCLUDING, BUT NOT LIMITED TO, PROCUREMENT OF SUBSTITUTE GOODS OR
// SERVICES; LOSS OF USE, DATA, OR PROFITS; OR BUSINESS INTERRUPTION) HOWEVER CAUSED AND ON ANY THEORY OF LIABILITY,
// WHETHER IN CONTRACT, STRICT LIABILITY, OR TORT (INCLUDING NEGLIGENCE OR OTHERWISE) ARISING IN ANY WAY OUT OF THE
// USE OF THIS SOFTWARE, EVEN IF ADVISED OF THE POSSIBILITY OF SUCH DAMAGE.

use std::{
    fmt,
    fmt::{Display, Formatter},
    time::Instant,
};

use crate::utils::datetime::format_duration;

/// Basic stats for peer connection attempts. Allows the connectivity manager to keep track of successful/failed
/// connection attempts to allow it to mark peers as offline if necessary.
#[derive(Debug, Clone, Default, PartialEq, Eq)]
pub struct PeerConnectionStats {
    /// The last time a connection was successfully made or, None if a successful
    /// connection has never been made.
    pub last_connected_at: Option<Instant>,
    /// Represents the last connection attempt
    pub last_connection_attempt: LastConnectionAttempt,
}

impl PeerConnectionStats {
    pub fn new() -> Self {
        Default::default()
    }

    /// Sets the last connection as a success. `has_connected()` will return true from here on.
    pub fn set_connection_success(&mut self) {
        self.last_connected_at = Some(Instant::now());
        self.last_connection_attempt = LastConnectionAttempt::Succeeded(Instant::now());
    }

    /// Sets the last connection as a failure
    pub fn set_connection_failed(&mut self) {
        self.last_connection_attempt = LastConnectionAttempt::Failed {
            failed_at: Instant::now(),
            num_attempts: self.failed_attempts() + 1,
        };
    }

    /// Returns the number of failed attempts. 0 is returned if the `last_connection_attempt` is not `Failed`
    pub fn failed_attempts(&self) -> usize {
        match self.last_connection_attempt {
            LastConnectionAttempt::Failed { num_attempts, .. } => num_attempts,
            _ => 0,
        }
    }

    /// Returns the date time (UTC) since the last failed connection occurred. None is returned if the
    /// `last_connection_attempt` is not `Failed`
    pub fn last_failed_at(&self) -> Option<Instant> {
        match &self.last_connection_attempt {
            LastConnectionAttempt::Failed { failed_at, .. } => Some(*failed_at),
            _ => None,
        }
    }
}

impl fmt::Display for PeerConnectionStats {
    fn fmt(&self, f: &mut fmt::Formatter<'_>) -> fmt::Result {
        match self.last_failed_at() {
            Some(_) => {
                write!(f, "{}", self.last_connection_attempt)?;
            },
            None => match self.last_connected_at.as_ref() {
                Some(dt) => {
                    write!(f, "Last connected {} ago", format_duration(dt.elapsed()))?;
                },
                None => {
                    write!(f, "{}", self.last_connection_attempt)?;
                },
            },
        }

        Ok(())
    }
}

/// Peer connection statistics
<<<<<<< HEAD
#[derive(Debug, Clone, PartialOrd, PartialEq, Eq, Default)]
=======
#[derive(Default, Debug, Clone, PartialOrd, PartialEq, Eq)]
>>>>>>> ffb987a7
pub enum LastConnectionAttempt {
    /// This node has never attempted to connect to this peer
    #[default]
    Never,
    /// The last connection attempt was successful
    Succeeded(Instant),
    /// The last connection attempt failed.
    Failed {
        /// Timestamp of the last failed attempt
        failed_at: Instant,
        /// Number of failed attempts in a row
        num_attempts: usize,
    },
}

impl Display for LastConnectionAttempt {
    fn fmt(&self, f: &mut Formatter<'_>) -> Result<(), fmt::Error> {
        use LastConnectionAttempt::{Failed, Never, Succeeded};
        match self {
            Never => write!(f, "Connection never attempted"),
            Succeeded(succeeded_at) => write!(
                f,
                "Connection succeeded {} ago",
                format_duration(succeeded_at.elapsed())
            ),
            Failed {
                failed_at,
                num_attempts,
            } => write!(
                f,
                "Connection failed {} ago ({} attempt(s))",
                format_duration(failed_at.elapsed()),
                num_attempts
            ),
        }
    }
}

#[cfg(test)]
mod test {
    use super::*;

    #[test]
    fn peer_connection_stats() {
        let state = PeerConnectionStats::new();
        assert!(state.last_failed_at().is_none());
        assert_eq!(state.failed_attempts(), 0);

        let mut state = PeerConnectionStats::new();
        state.set_connection_success();
        assert!(state.last_failed_at().is_none());
        assert_eq!(state.failed_attempts(), 0);

        let mut state = PeerConnectionStats::new();
        state.set_connection_failed();
        state.set_connection_failed();
        state.set_connection_failed();
        assert!(state.last_failed_at().is_some());
        assert_eq!(state.failed_attempts(), 3);

        state.set_connection_success();
        assert_eq!(state.failed_attempts(), 0);
        assert!(state.last_failed_at().is_none());
    }
}<|MERGE_RESOLUTION|>--- conflicted
+++ resolved
@@ -97,11 +97,7 @@
 }
 
 /// Peer connection statistics
-<<<<<<< HEAD
-#[derive(Debug, Clone, PartialOrd, PartialEq, Eq, Default)]
-=======
 #[derive(Default, Debug, Clone, PartialOrd, PartialEq, Eq)]
->>>>>>> ffb987a7
 pub enum LastConnectionAttempt {
     /// This node has never attempted to connect to this peer
     #[default]
