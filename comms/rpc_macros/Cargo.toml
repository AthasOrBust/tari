[package]
name = "tari_comms_rpc_macros"
description = "RPC service proc macro"
authors = ["The Tari Development Community"]
repository = "https://github.com/tari-project/tari"
homepage = "https://tari.com"
readme = "README.md"
license = "BSD-3-Clause"
<<<<<<< HEAD
version = "0.48.0"
=======
version = "0.49.0-rc.3"
>>>>>>> c41ffc73
edition = "2018"

[lib]
proc-macro = true

[dependencies]

proc-macro2 = "1.0.24"
quote = "1.0.7"
syn = { version = "1.0.38", features = ["fold"] }

[dev-dependencies]
tari_comms = { path = "../core", features = ["rpc"] }
tari_test_utils = { path = "../../infrastructure/test_utils" }

futures = "0.3.5"
prost = "0.9.0"
tokio = { version = "1", features = ["macros"] }
tower-service = "0.3"<|MERGE_RESOLUTION|>--- conflicted
+++ resolved
@@ -6,11 +6,7 @@
 homepage = "https://tari.com"
 readme = "README.md"
 license = "BSD-3-Clause"
-<<<<<<< HEAD
-version = "0.48.0"
-=======
-version = "0.49.0-rc.3"
->>>>>>> c41ffc73
+version = "0.49.0"
 edition = "2018"
 
 [lib]
