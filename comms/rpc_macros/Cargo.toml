[package]
name = "tari_comms_rpc_macros"
description = "RPC service proc macro"
authors = ["The Tari Development Community"]
repository = "https://github.com/tari-project/tari"
homepage = "https://tari.com"
readme = "README.md"
license = "BSD-3-Clause"
<<<<<<< HEAD
version = "0.50.0-rc.0"
=======
version = "0.51.0-pre.4"
>>>>>>> ffb987a7
edition = "2018"

[lib]
proc-macro = true

[dependencies]

proc-macro2 = "1.0.24"
quote = "1.0.7"
syn = { version = "1.0.38", features = ["fold"] }

[dev-dependencies]
tari_comms = {  path = "../core", features = ["rpc"] }
tari_test_utils = {  path = "../../infrastructure/test_utils" }

futures = "0.3.5"
prost = "0.9.0"
tokio = { version = "1", features = ["macros"] }
tower-service = "0.3"<|MERGE_RESOLUTION|>--- conflicted
+++ resolved
@@ -6,11 +6,7 @@
 homepage = "https://tari.com"
 readme = "README.md"
 license = "BSD-3-Clause"
-<<<<<<< HEAD
-version = "0.50.0-rc.0"
-=======
 version = "0.51.0-pre.4"
->>>>>>> ffb987a7
 edition = "2018"
 
 [lib]
