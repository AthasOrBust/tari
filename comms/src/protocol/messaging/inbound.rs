//  Copyright 2020, The Tari Project
//
//  Redistribution and use in source and binary forms, with or without modification, are permitted provided that the
//  following conditions are met:
//
//  1. Redistributions of source code must retain the above copyright notice, this list of conditions and the following
//  disclaimer.
//
//  2. Redistributions in binary form must reproduce the above copyright notice, this list of conditions and the
//  following disclaimer in the documentation and/or other materials provided with the distribution.
//
//  3. Neither the name of the copyright holder nor the names of its contributors may be used to endorse or promote
//  products derived from this software without specific prior written permission.
//
//  THIS SOFTWARE IS PROVIDED BY THE COPYRIGHT HOLDERS AND CONTRIBUTORS "AS IS" AND ANY EXPRESS OR IMPLIED WARRANTIES,
//  INCLUDING, BUT NOT LIMITED TO, THE IMPLIED WARRANTIES OF MERCHANTABILITY AND FITNESS FOR A PARTICULAR PURPOSE ARE
//  DISCLAIMED. IN NO EVENT SHALL THE COPYRIGHT HOLDER OR CONTRIBUTORS BE LIABLE FOR ANY DIRECT, INDIRECT, INCIDENTAL,
//  SPECIAL, EXEMPLARY, OR CONSEQUENTIAL DAMAGES (INCLUDING, BUT NOT LIMITED TO, PROCUREMENT OF SUBSTITUTE GOODS OR
//  SERVICES; LOSS OF USE, DATA, OR PROFITS; OR BUSINESS INTERRUPTION) HOWEVER CAUSED AND ON ANY THEORY OF LIABILITY,
//  WHETHER IN CONTRACT, STRICT LIABILITY, OR TORT (INCLUDING NEGLIGENCE OR OTHERWISE) ARISING IN ANY WAY OUT OF THE
//  USE OF THIS SOFTWARE, EVEN IF ADVISED OF THE POSSIBILITY OF SUCH DAMAGE.

use std::{sync::Arc, time::Duration};

use futures::{future::Either, StreamExt};
use log::*;
use tokio::{
    io::{AsyncRead, AsyncWrite},
    sync::{broadcast, mpsc},
};

<<<<<<< HEAD
use crate::{
    message::InboundMessage,
    peer_manager::NodeId,
    protocol::messaging::{MessagingEvent, MessagingProtocol},
    rate_limit::RateLimit,
};
=======
use super::{metrics, MessagingEvent, MessagingProtocol};
use crate::{message::InboundMessage, peer_manager::NodeId, rate_limit::RateLimit};
>>>>>>> 5b0c7c94

const LOG_TARGET: &str = "comms::protocol::messaging::inbound";

pub struct InboundMessaging {
    peer: NodeId,
    inbound_message_tx: mpsc::Sender<InboundMessage>,
    messaging_events_tx: broadcast::Sender<Arc<MessagingEvent>>,
    rate_limit_capacity: usize,
    rate_limit_restock_interval: Duration,
    inactivity_timeout: Option<Duration>,
}

impl InboundMessaging {
    pub fn new(
        peer: NodeId,
        inbound_message_tx: mpsc::Sender<InboundMessage>,
        messaging_events_tx: broadcast::Sender<Arc<MessagingEvent>>,
        rate_limit_capacity: usize,
        rate_limit_restock_interval: Duration,
        inactivity_timeout: Option<Duration>,
    ) -> Self {
        Self {
            peer,
            inbound_message_tx,
            messaging_events_tx,
            rate_limit_capacity,
            rate_limit_restock_interval,
            inactivity_timeout,
        }
    }

    pub async fn run<S>(self, socket: S)
    where S: AsyncRead + AsyncWrite + Unpin {
        let peer = &self.peer;
        metrics::num_sessions().inc();
        debug!(
            target: LOG_TARGET,
            "Starting inbound messaging protocol for peer '{}'",
            peer.short_str()
        );

        let stream =
            MessagingProtocol::framed(socket).rate_limit(self.rate_limit_capacity, self.rate_limit_restock_interval);

        let stream = match self.inactivity_timeout {
            Some(timeout) => Either::Left(tokio_stream::StreamExt::timeout(stream, timeout)),
            None => Either::Right(stream.map(Ok)),
        };
        tokio::pin!(stream);

        let inbound_count = metrics::inbound_message_count(&self.peer);
        while let Some(result) = stream.next().await {
            match result {
                Ok(Ok(raw_msg)) => {
                    inbound_count.inc();
                    let msg_len = raw_msg.len();
                    let inbound_msg = InboundMessage::new(peer.clone(), raw_msg.freeze());
                    debug!(
                        target: LOG_TARGET,
                        "Received message {} from peer '{}' ({} bytes)",
                        inbound_msg.tag,
                        peer.short_str(),
                        msg_len
                    );

                    let event = MessagingEvent::MessageReceived(inbound_msg.source_peer.clone(), inbound_msg.tag);

                    if let Err(err) = self.inbound_message_tx.send(inbound_msg).await {
                        let tag = err.0.tag;
                        warn!(
                            target: LOG_TARGET,
                            "Failed to send InboundMessage {} for peer '{}' because inbound message channel closed",
                            tag,
                            peer.short_str(),
                        );

                        break;
                    }

                    let _ = self.messaging_events_tx.send(Arc::new(event));
                },
                Ok(Err(err)) => {
                    metrics::error_count(peer).inc();
                    error!(
                        target: LOG_TARGET,
                        "Failed to receive from peer '{}' because '{}'",
                        peer.short_str(),
                        err
                    );
                    break;
                },

                Err(_) => {
                    metrics::error_count(peer).inc();
                    debug!(
                        target: LOG_TARGET,
                        "Inbound messaging for peer '{}' has stopped because it was inactive for {:.0?}",
                        peer.short_str(),
                        self.inactivity_timeout
                            .expect("Inactivity timeout reached but it was not enabled"),
                    );
                    break;
                },
            }
        }

        metrics::num_sessions().dec();
        debug!(
            target: LOG_TARGET,
            "Inbound messaging handler exited for peer `{}`",
            peer.short_str()
        );
    }
}<|MERGE_RESOLUTION|>--- conflicted
+++ resolved
@@ -29,17 +29,8 @@
     sync::{broadcast, mpsc},
 };
 
-<<<<<<< HEAD
-use crate::{
-    message::InboundMessage,
-    peer_manager::NodeId,
-    protocol::messaging::{MessagingEvent, MessagingProtocol},
-    rate_limit::RateLimit,
-};
-=======
 use super::{metrics, MessagingEvent, MessagingProtocol};
 use crate::{message::InboundMessage, peer_manager::NodeId, rate_limit::RateLimit};
->>>>>>> 5b0c7c94
 
 const LOG_TARGET: &str = "comms::protocol::messaging::inbound";
 
